variable "aws_region" {
  type = string
}

variable "env_name" {
  type = string
}

variable "fp_context" {
  type = string
}

variable "commit_hash" {
  type    = string
  default = ""
}

data "aws_ssm_parameter" "db_host" {
  name = "/fp/database/host"
}

data "aws_ssm_parameter" "db_user" {
  name = "/fp/database/user"
}

data "aws_ssm_parameter" "db_password" {
  name = "/fp/database/password"
}

data "aws_ssm_parameter" "auth_domain" {
  name = "/fp/auth/domain"
}

data "aws_ssm_parameter" "auth_client_id" {
  name = "/fp/auth/client_id"
}

data "aws_ssm_parameter" "auth_client_secret" {
  name = "/fp/auth/client_secret"
}

data "aws_ssm_parameter" "google_maps_api_key" {
  count = var.fp_context == "development" ? 0 : 1
  name  = "/fp/googlemaps/key"
}

data "aws_ssm_parameter" "sendgrid_api_key" {
  count = var.fp_context == "development" ? 0 : 1
  name  = "/fp/sendgrid/key"
}

data "aws_ssm_parameter" "sendgrid_contact_list_id" {
  count = var.fp_context == "development" ? 0 : 1
  name  = "/fp/sendgrid/contact_list_id"
}

data "aws_ssm_parameter" "sentry_dsn" {
  count = var.fp_context == "development" ? 0 : 1
  name  = "/fp/sentry/dsn"
}

data "aws_ssm_parameter" "seo4ajax_api_key" {
  count = contains(["staging", "review"], var.fp_context) ? 0 : 1
  name  = "/fp/seo4ajax/api_key"
}

data "aws_ssm_parameter" "logger_host" {
  count = var.fp_context == "development" ? 0 : 1
  name  = "/fp/logger/host"
}

data "aws_ssm_parameter" "logger_port" {
  count = var.fp_context == "development" ? 0 : 1
  name  = "/fp/logger/port"
}

data "aws_ssm_parameter" "datadog_api_key" {
  count = var.fp_context == "production" ? 1 : 0
  name  = "/fp/datadog/key"
}

<<<<<<< HEAD
data "aws_ssm_parameter" "redis_host" {
  name  = "/fp/redis/host"
=======
data "aws_ssm_parameter" "cdn_base_url" {
  name = "/fp/cdn/base_url"
>>>>>>> 75dab0b0
}

locals {
  app_domain = {
    review      = "fightpandemics.xyz"
    staging     = "fightpandemics.work"
    production  = "fightpandemics.com"
    development = "fightpandemics.online"
  }

  auth_app_url = {
    review      = "https://review.fightpandemics.xyz"
    staging     = "https://staging.fightpandemics.work"
    production  = "https://production.fightpandemics.com"
    development = "https://development.fightpandemics.online"
  }
}

module "main" {
  source     = "./terraform-task-module"
  aws_region = var.aws_region
  image_tag  = var.env_name
  fp_context = var.fp_context
  subdomain  = var.env_name
  backend_env_variables = [
    {
      name  = "PORT"
      value = "8000"
    },
    {
      name  = "MONGO_URI"
      value = "mongodb+srv://${data.aws_ssm_parameter.db_user.value}:${data.aws_ssm_parameter.db_password.value}@${data.aws_ssm_parameter.db_host.value}/fightpandemics?retryWrites=true&w=majority"
    },
    {
      name  = "APP_DOMAIN"
      value = local.app_domain[var.fp_context]
    },
    {
      name  = "AUTH_STATE"
      value = "fight-pandemics"
    },
    {
      name  = "AUTH_APP_URL"
      value = local.auth_app_url[var.fp_context]
    },
    {
      name  = "AUTH_SECRET_KEY"
      value = data.aws_ssm_parameter.auth_client_secret.value
    },
    {
      name  = "AUTH_DOMAIN"
      value = data.aws_ssm_parameter.auth_domain.value
    },
    {
      name  = "AUTH_CLIENT_ID"
      value = data.aws_ssm_parameter.auth_client_id.value
    },
    {
      name  = "GOOGLE_MAPS_API_KEY"
      value = var.fp_context == "development" ? "" : data.aws_ssm_parameter.google_maps_api_key[0].value
    },
    {
      name  = "SENDGRID_API_KEY"
      value = var.fp_context == "development" ? "" : data.aws_ssm_parameter.sendgrid_api_key[0].value
    },
    {
      name  = "SENDGRID_CONTACTS_LIST_ID"
      value = var.fp_context == "development" ? "" : data.aws_ssm_parameter.sendgrid_contact_list_id[0].value
    },
    {
      name  = "NODE_ENV"
      value = var.env_name
    },
    {
      name  = "SENTRY_DSN"
      value = var.fp_context == "development" ? "" : data.aws_ssm_parameter.sentry_dsn[0].value
    },
    {
      name  = "COMMIT_HASH"
      value = var.commit_hash
    },
    {
      name  = "LOGGER_LEVEL"
      value = "warn"
    },
    {
      name  = "LOGGER_HOST"
      value = var.fp_context == "development" ? "" : data.aws_ssm_parameter.logger_host[0].value
    },
    {
      name  = "LOGGER_PORT"
      value = var.fp_context == "development" ? "1234" : data.aws_ssm_parameter.logger_port[0].value
    },
    {
<<<<<<< HEAD
      name  = "REDIS_HOST"
      value = data.aws_ssm_parameter.redis_host.value
    },
    {
      name  = "REDIS_PORT"
      value = "6379"
=======
      name  = "S3_CDN_BUCKET"
      value = "fp-${var.fp_context}-cdn"
    },
    {
      name  = "CDN_BASE_URL"
      value = data.aws_ssm_parameter.cdn_base_url.value
    },
    {
      name  = "AWS_REGION"
      value = var.aws_region
>>>>>>> 75dab0b0
    }
  ]
  client_env_variables = [
    {
      name  = "SEO4AJAX_API_KEY"
      value = contains(["staging", "review"], var.fp_context) ? "" : data.aws_ssm_parameter.seo4ajax_api_key[0].value
    },
  ]
  datadog_env_variables = [
    {
      name  = "DD_API_KEY"
      value = var.fp_context == "production" ? data.aws_ssm_parameter.datadog_api_key[0].value : ""
    },
    {
      name  = "DD_SITE"
      value = "datadoghq.eu"
    },
    {
      name  = "ECS_FARGATE"
      value = "true"
    }
  ]
}<|MERGE_RESOLUTION|>--- conflicted
+++ resolved
@@ -79,13 +79,12 @@
   name  = "/fp/datadog/key"
 }
 
-<<<<<<< HEAD
 data "aws_ssm_parameter" "redis_host" {
   name  = "/fp/redis/host"
-=======
+}
+
 data "aws_ssm_parameter" "cdn_base_url" {
   name = "/fp/cdn/base_url"
->>>>>>> 75dab0b0
 }
 
 locals {
@@ -180,14 +179,13 @@
       value = var.fp_context == "development" ? "1234" : data.aws_ssm_parameter.logger_port[0].value
     },
     {
-<<<<<<< HEAD
       name  = "REDIS_HOST"
       value = data.aws_ssm_parameter.redis_host.value
     },
     {
       name  = "REDIS_PORT"
       value = "6379"
-=======
+    },
       name  = "S3_CDN_BUCKET"
       value = "fp-${var.fp_context}-cdn"
     },
@@ -198,7 +196,6 @@
     {
       name  = "AWS_REGION"
       value = var.aws_region
->>>>>>> 75dab0b0
     }
   ]
   client_env_variables = [
