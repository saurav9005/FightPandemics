--- conflicted
+++ resolved
@@ -57,7 +57,6 @@
   };
 };
 
-<<<<<<< HEAD
 const getReqParam = (req, paramName) => {
   // check in body props OR path params OR query params (might be null)
   const body = req.body || {}; // might be null
@@ -65,7 +64,8 @@
   const query = req.query || {};
 
   return body[paramName] || params[paramName] || query[paramName];
-=======
+};
+
 const createSearchRegex = (keywords) => {
   let cleanKeywords = keywords.replace(/[.*+?^${}()|[\]\\\.]/g, "\\$&");
   let isLatin = /^[a-zA-Z .*+?^${}()|[\]\\\.]+$/.test(cleanKeywords);
@@ -84,8 +84,7 @@
     "ig",
   );
   return keywordsRegex;
->>>>>>> 723c18bc
-}
+};
 
 module.exports = {
   bool,
