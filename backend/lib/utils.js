--- conflicted
+++ resolved
@@ -109,10 +109,7 @@
   generateUUID,
   getCookieToken,
   isValidEmail,
-<<<<<<< HEAD
   isValidPassword,
-=======
   createSearchRegex,
->>>>>>> 1a53ed03
   setElapsedTimeText,
 };