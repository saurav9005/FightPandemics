const { Schema } = require("mongoose");

// User Schema
const UserSchema = new Schema(
  {
    _id: {
      required: true,
      type: Schema.Types.ObjectId,
    },
    accessToken: {
      required: false,
      type: String,
    },
    dateJoined: {
      default: Date.now,
      type: Date,
    },
    email: {
      required: true,
      type: String,
      unique: true,
    },
    firstName: {
      required: true,
      type: String,
    },
    lastName: {
      required: false,
      type: String,
    },
    location: {
      ref: "Location",
      type: Schema.Types.ObjectId,
    },
  },
  {
    timestamps: true,
  },
<<<<<<< HEAD
  email: {
    required: true,
    type: String,
    unique: true,
  },
  firstName: {
    required: true,
    type: String,
  },
  lastName: {
    required: false,
    type: String,
  },
  location: Object,
  type: String,
});
=======
);
>>>>>>> b9c606b1

module.exports = UserSchema;<|MERGE_RESOLUTION|>--- conflicted
+++ resolved
@@ -28,33 +28,12 @@
       required: false,
       type: String,
     },
-    location: {
-      ref: "Location",
-      type: Schema.Types.ObjectId,
-    },
+    location: Object,
+    type: String,
   },
   {
     timestamps: true,
   },
-<<<<<<< HEAD
-  email: {
-    required: true,
-    type: String,
-    unique: true,
-  },
-  firstName: {
-    required: true,
-    type: String,
-  },
-  lastName: {
-    required: false,
-    type: String,
-  },
-  location: Object,
-  type: String,
-});
-=======
 );
->>>>>>> b9c606b1
 
 module.exports = UserSchema;