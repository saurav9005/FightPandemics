--- conflicted
+++ resolved
@@ -53,10 +53,6 @@
 
 // -- Indexes
 /* eslint-disable */
-<<<<<<< HEAD
-// Index to ensure unique threads between users
-=======
->>>>>>> 4fb668ba
 threadSchema.index({ "participants.id": 1 });
 
 // Index to get inbox sorted by most recent
