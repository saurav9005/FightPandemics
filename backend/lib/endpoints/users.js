const Auth0 = require("../components/Auth0");
const { getBearerToken } = require("../utils");
const { getUserByIdSchema, createUserSchema } = require("./schema/users");

/*
 * /api/users
 */
async function routes(app) {
  const User = app.mongo.model("IndividualUser");

  app.get("/current", { preValidation: [app.authenticate] }, async (req) => {
    const result = await User.findById(req.userId);
    if (result === null) {
      throw app.httpErrors.notFound();
    }
    const {
      _id: id,
      about,
      email,
      firstName,
      lastName,
      location,
      needs,
      objectives,
      urls,
    } = result;
    return {
      about,
      email,
      firstName,
      id,
      lastName,
      location,
      needs,
      objectives,
      urls,
    };
  });

  app.get(
    "/:userId",
    { preValidation: [app.authenticate], schema: getUserByIdSchema },
    async (req) => {
      const user = await User.findById(req.params.userId);
      if (user === null) {
        throw app.httpErrors.notFound();
      }
      const { firstName, lastName, _id: id } = user;
      return {
        firstName,
        id,
        lastName,
      };
    },
  );

  app.post(
    "/",
    { preValidation: [app.authenticate], schema: createUserSchema },
    async (req) => {
      const user = await Auth0.getUser(getBearerToken(req));
      const { email, email_verified: emailVerified } = user;
      if (!emailVerified) {
        throw app.httpErrors.forbidden("Email address not verified");
      }
      if (!req.userId) {
<<<<<<< HEAD
        req.log.error(`No userId for create user ${email}, invalid configuration`);
=======
        req.log.error("No userId for create user, invalid configuration", {
          email,
        });
>>>>>>> 461b473c
        throw app.httpErrors.internalServerError();
      }
      if (await User.findById(req.userId)) {
        throw app.httpErrors.conflict("User exists");
      }
      const userData = {
        ...req.body,
        _id: req.userId,
        authId: req.user.sub,
        email,
      };
      return new User(userData).save();
    },
  );
}

module.exports = routes;<|MERGE_RESOLUTION|>--- conflicted
+++ resolved
@@ -64,13 +64,7 @@
         throw app.httpErrors.forbidden("Email address not verified");
       }
       if (!req.userId) {
-<<<<<<< HEAD
         req.log.error(`No userId for create user ${email}, invalid configuration`);
-=======
-        req.log.error("No userId for create user, invalid configuration", {
-          email,
-        });
->>>>>>> 461b473c
         throw app.httpErrors.internalServerError();
       }
       if (await User.findById(req.userId)) {
