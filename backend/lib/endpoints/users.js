--- conflicted
+++ resolved
@@ -1,12 +1,8 @@
 const Auth0 = require("../components/Auth0");
 const { uploadUserAvatar } = require("../components/CDN");
-<<<<<<< HEAD
 const { getCookieToken, createSearchRegex } = require("../utils");
-=======
-const { getCookieToken } = require("../utils");
 const { config } = require("../../config");
 const jwt = require("jsonwebtoken");
->>>>>>> d95544d6
 const {
   getUserByIdSchema,
   getUsersSchema,
