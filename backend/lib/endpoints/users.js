const Auth0 = require("../components/Auth0");
const { getCookieToken } = require("../utils");
const {
  getUserByIdSchema,
  createUserSchema,
  updateUserSchema,
} = require("./schema/users");

/*
 * /api/users
 */
async function routes(app) {
  const Comment = app.mongo.model("Comment");
  const User = app.mongo.model("IndividualUser");
  const Post = app.mongo.model("Post");

<<<<<<< HEAD
  app.get("/current", { preValidation: [app.authenticate] }, async (req) => {
    const { userId } = req;

    const [userErr, user] = await app.to(User.findById(userId));
    if (userErr) {
      req.log.error(userErr, "Failed retrieving user");
      throw app.httpErrors.internalServerError();
    } else if (user === null) {
      req.log.error(userErr, "User does not exist");
      throw app.httpErrors.notFound();
    }

    const {
      _id: id,
      about,
      email,
      firstName,
      lastName,
      location,
      needs,
      objectives,
      urls,
    } = user;
    return {
      about,
      email,
      firstName,
      id,
      lastName,
      location,
      needs,
      objectives,
      urls,
    };
  });
=======
  app.get(
    "/current",
    { preValidation: [app.authenticate] },
    async (req) => {
      const { userId } = req;

      const [userErr, user] = await app.to(User.findById(userId));
      if (userErr) {
        req.log.error(userErr, "Failed retrieving user");
        throw app.httpErrors.internalServerError();
      } else if (user === null) {
        req.log.error(userErr, "User does not exist");
        throw app.httpErrors.notFound();
      }

      const {
        _id: id,
        about,
        email,
        firstName,
        lastName,
        location,
        needs,
        objectives,
        urls,
      } = user;
      return {
        about,
        email,
        firstName,
        id,
        lastName,
        location,
        needs,
        objectives,
        urls,
      };
    }
  );
>>>>>>> d66f9e6a

  app.patch(
    "/current",
    { preValidation: [app.authenticate], schema: updateUserSchema },
    async (req) => {
      const { body, userId } = req;
      const [err, user] = await app.to(User.findById(userId));
      if (err) {
        req.log.error(err, `Failed retrieving user userId=${userId}`);
        throw app.httpErrors.internalServerError();
      } else if (user === null) {
        throw app.httpErrors.notFound();
      }
      const [updateErr, updatedUser] = await app.to(
        Object.assign(user, body).save(),
      );
      if (updateErr) {
        req.log.error(updateErr, "Failed updating user");
        throw app.httpErrors.internalServerError();
      }

      // -- Update Author References if needed
      const { firstName, lastName, photo } = body;
      if (firstName || lastName || photo) {
        const updateOps = {};
        if (firstName || lastName) {
          updateOps["author.name"] = updatedUser.name;
        }
        if (photo) {
          updateOps["author.photo"] = updatedUser.photo;
        }

        const [postErr] = await app.to(
          Post.updateMany(
            { "author.id": updatedUser._id },
            { $set: updateOps },
          ),
        );
        if (postErr) {
          req.log.error(postErr, "Failed updating author refs at posts");
        }

        const [commentErr] = await app.to(
          Comment.updateMany(
            { "author.id": updatedUser._id },
            { $set: updateOps },
          ),
        );
        if (commentErr) {
          req.log.error(commentErr, "Failed updating author refs at comments");
        }
      }
      return updatedUser;
    },
  );

  app.get(
    "/:userId",
    { preValidation: [app.authenticate], schema: getUserByIdSchema },
    async (req) => {
      const user = await User.findById(req.params.userId);
      if (user === null) {
        throw app.httpErrors.notFound();
      }
      const { firstName, lastName, _id: id } = user;
      return {
        firstName,
        id,
        lastName,
      };
    },
  );

  app.post(
    "/",
    { preValidation: [app.authenticate], schema: createUserSchema },
    async (req) => {
      const user = await Auth0.getUser(getCookieToken(req));
      const { email, email_verified: emailVerified } = user;
      if (!emailVerified) {
        throw app.httpErrors.forbidden("Email address not verified");
      }
      if (!req.userId) {
        req.log.error(
          `No userId for create user ${email}, invalid configuration`,
        );
        throw app.httpErrors.internalServerError();
      }
      if (await User.findById(req.userId)) {
        throw app.httpErrors.conflict("User exists");
      }
      const userData = {
        ...req.body,
        _id: req.userId,
        authId: req.user.sub,
        email,
      };
      return new User(userData).save();
    },
  );
}

module.exports = routes;<|MERGE_RESOLUTION|>--- conflicted
+++ resolved
@@ -14,43 +14,6 @@
   const User = app.mongo.model("IndividualUser");
   const Post = app.mongo.model("Post");
 
-<<<<<<< HEAD
-  app.get("/current", { preValidation: [app.authenticate] }, async (req) => {
-    const { userId } = req;
-
-    const [userErr, user] = await app.to(User.findById(userId));
-    if (userErr) {
-      req.log.error(userErr, "Failed retrieving user");
-      throw app.httpErrors.internalServerError();
-    } else if (user === null) {
-      req.log.error(userErr, "User does not exist");
-      throw app.httpErrors.notFound();
-    }
-
-    const {
-      _id: id,
-      about,
-      email,
-      firstName,
-      lastName,
-      location,
-      needs,
-      objectives,
-      urls,
-    } = user;
-    return {
-      about,
-      email,
-      firstName,
-      id,
-      lastName,
-      location,
-      needs,
-      objectives,
-      urls,
-    };
-  });
-=======
   app.get(
     "/current",
     { preValidation: [app.authenticate] },
@@ -90,7 +53,6 @@
       };
     }
   );
->>>>>>> d66f9e6a
 
   app.patch(
     "/current",
