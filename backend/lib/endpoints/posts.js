--- conflicted
+++ resolved
@@ -135,18 +135,7 @@
 
       // if location is defined, use simple regex text query, in order to use $geoNear
       if (location && keywords) {
-<<<<<<< HEAD
-        const keywordsRegex = new RegExp(
-          keywords
-            .replace(/[.*+?^${}()|[\]\\]/g, "\\$&")
-            .split(/[ .\/,=$%#()-]/gi)
-            .filter((key) => key && key.length > 1)
-            .join("|"),
-          "ig",
-        );
-=======
         const keywordsRegex = createSearchRegex(keywords)
->>>>>>> e3f62f43
         filters.push({
           $or: [
             { title: keywordsRegex },
