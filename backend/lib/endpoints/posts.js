--- conflicted
+++ resolved
@@ -39,29 +39,18 @@
     },
     async (req) => {
       const {
-<<<<<<< HEAD
         actor,
         query: {
           authorId,
           ignoreUserLocation,
           includeMeta,
           filter,
+          keywords,
           limit,
           objective,
           skip,
         },
       } = req;
-=======
-        authorId,
-        ignoreUserLocation,
-        filter,
-        keywords,
-        limit,
-        objective,
-        skip,
-        includeMeta,
-      } = query;
->>>>>>> 723c18bc
       const queryFilters = filter ? JSON.parse(decodeURIComponent(filter)) : {};
 
       // Base filters - expiration and visibility
@@ -163,19 +152,14 @@
               },
               query: { $and: filters },
             },
-<<<<<<< HEAD
           },
           { $sort: { distance: 1, _id: -1 } },
         ]
-=======
-            { $sort: { distance: 1, _id: -1 } },
-          ]
         : keywords
         ? [
             { $match: { $and: filters, $text: { $search: keywords } } },
             { $sort: { score: { $meta: "textScore" } } },
           ]
->>>>>>> 723c18bc
         : [{ $match: { $and: filters } }, { $sort: { _id: -1 } }];
       /* eslint-enable sort-keys */
 
