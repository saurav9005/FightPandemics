--- conflicted
+++ resolved
@@ -555,12 +555,8 @@
         throw app.httpErrors.notFound();
       }
 
-<<<<<<< HEAD
-      await createNotification("like", postId, userId);
-=======
       // action, post, triggeredBy
       app.notifier.notify('like', updatedPost, userId)
->>>>>>> cf994fa7
 
       return {
         likes: updatedPost.likes,
@@ -698,9 +694,6 @@
         throw app.httpErrors.internalServerError();
       }
 
-<<<<<<< HEAD
-      await createNotification("comment", postId, userId);
-=======
       const [errPost, post] = await app.to(Post.findById(postId));
       if (errPost) {
         req.log.error(errPost, "Failed retrieving post");
@@ -710,8 +703,7 @@
       }
 
       // action, post, triggeredBy
-      app.notifier.notify('comment', post, userId)  
->>>>>>> cf994fa7
+      app.notifier.notify('comment', post, userId)
 
       reply.code(201);
       return comment;
