--- conflicted
+++ resolved
@@ -1,10 +1,5 @@
 const express = require("express");
 const passport = require("passport");
-<<<<<<< HEAD
-=======
-const router = express.Router();
-
->>>>>>> 5afb17c6
 const Post = require("../models/Post");
 const Comment = require("../models/Comment");
 
@@ -27,12 +22,8 @@
  * @desc Get a post by post id
  * @access Public
  */
-<<<<<<< HEAD
-router.get("/post/:postId", (req, res) => {
-=======
 
 router.get("/:postId", (req, res) => {
->>>>>>> 5afb17c6
   Post.findById(req.params.postId)
     .then((post) => res.json(post))
     .catch((err) => res.status(404).send(err));
@@ -43,14 +34,9 @@
  * @desc Get all posts of a user
  * @access Public
  */
-<<<<<<< HEAD
-router.get("/user/:ownerId", (req, res) => {
-  Post.find({ ownerId: req.params.ownerId })
-=======
 
 router.get("/user/:authorId", (req, res) => {
   Post.find({ authorId: req.params.authorId })
->>>>>>> 5afb17c6
     .sort({ date: -1 }) // sort by date in reverse order to get the newest
     .then((posts) => res.json(posts))
     .catch((err) => res.status(404).send(err));
@@ -65,13 +51,8 @@
   "/",
   passport.authenticate("jwt", { session: false }),
   (req, res) => {
-<<<<<<< HEAD
-    req.body.ownerId = req.user.id;
-    return new Post(req.body)
-=======
     req.body.authorId = req.user.id;
     new Post(req.body)
->>>>>>> 5afb17c6
       .save()
       .then((post) => res.status(200).json(post))
       .catch((err) => res.status(400).send(err));
@@ -87,12 +68,12 @@
   "/:postId/comment",
   passport.authenticate("jwt", { session: false }),
   (req, res) => {
-    const postId = req.params.postId;
+    const { postId } = req.params;
     req.body.authorId = req.user.id;
     req.body.postId = postId;
     new Comment(req.body).save().then((comment) => {
       Post.findOneAndUpdate({ _id: postId }, { $push: { comments: comment } })
-        .then((post) => res.status(200).json(comment))
+        .then(() => res.status(200).json(comment))
         .catch((err) => res.status(404).send(err));
     });
   },
