const mongoose = require("mongoose");
const moment = require("moment");

const { setElapsedTimeText, createSearchRegex } = require("../utils");

const {
  createCommentSchema,
  getCommentsSchema,
  getPostsSchema,
  getPostByIdSchema,
  createPostSchema,
  deleteCommentSchema,
  deletePostSchema,
  likeUnlikeCommentSchema,
  likeUnlikePostSchema,
  updateCommentSchema,
  updatePostSchema,
} = require("./schema/posts");

/*
 * /api/posts
 */
async function routes(app) {
  const { mongo } = app;
  const Comment = mongo.model("Comment");
  const Post = mongo.model("Post");
  const User = mongo.model("User");

  // /posts
  const POST_PAGE_SIZE = 5;
  const UNLOGGED_POST_SIZE = 120;
  const EXPIRATION_OPTIONS = ["day", "week", "month"];

  app.get(
    "/",
    {
      preValidation: [app.authenticateOptional, app.setActor],
      schema: getPostsSchema,
    },
    async (req) => {
      const {
<<<<<<< HEAD
        actor,
        query: {
          authorId,
          ignoreUserLocation,
          filter,
          keywords,
          limit,
          objective,
          skip,
          includeMeta,
        },
      } = req;
=======
        authorId,
        ignoreUserLocation,
        filter,
        keywords,
        limit,
        objective,
        skip,
        includeMeta,
      } = query;
>>>>>>> 723c18bc
      const queryFilters = filter ? JSON.parse(decodeURIComponent(filter)) : {};

      // Base filters - expiration and visibility
      /* eslint-disable sort-keys */
      const filters = [
        { $or: [{ expireAt: null }, { expireAt: { $gt: new Date() } }] },
      ];

      // prefer location from query filters, then user if authenticated
      let location;
      if (queryFilters.location) {
        location = queryFilters.location;
      } else if (actor && !ignoreUserLocation) {
        location = actor.location;
      }

      if (location) {
        filters.push({
          $or: [
            { visibility: "worldwide" },
            {
              visibility: "country",
              "author.location.country": location.country,
            },
            {
              visibility: "state",
              "author.location.country": location.country,
              "author.location.state": location.state,
            },
            {
              visibility: "city",
              "author.location.country": location.country,
              "author.location.state": location.state,
              "author.location.city": location.city,
            },
          ],
        });
      }
      /* eslint-enable sort-keys */

      // Additional filters
      const { providers, type } = queryFilters; // from filterOptions.js
      if (authorId) {
        filters.push({ "author.id": mongoose.Types.ObjectId(authorId) });
      }
      if (objective) {
        filters.push({ objective });
      }
      if (providers) {
        filters.push({ "author.type": { $in: providers } });
      }
      if (type) {
        filters.push({ types: { $in: type } });
      }

      // Unlogged user limitation for post content size
      /* eslint-disable sort-keys */
      const contentProjection = {
        $cond: {
          if: { $gt: [{ $strLenCP: "$content" }, UNLOGGED_POST_SIZE] },
          then: {
            $concat: [
              { $substrCP: ["$content", 0, UNLOGGED_POST_SIZE] },
              "...",
            ],
          },
          else: "$content",
        },
      };
      /* eslint-enable sort-keys */

      // if location is defined, use simple regex text query, in order to use $geoNear
      if (location && keywords) {
<<<<<<< HEAD
        const keywordsRegex = createSearchRegex(keywords);
=======
        const keywordsRegex = createSearchRegex(keywords)
>>>>>>> 723c18bc
        filters.push({
          $or: [
            { title: keywordsRegex },
            { content: keywordsRegex },
            { "author.name": keywordsRegex },
            { types: keywordsRegex },
          ],
        });
      }

      // _id starts with seconds timestamp so newer posts will sort together first
      // then in a determinate order (required for proper pagination)
      /* eslint-disable sort-keys */
      const sortAndFilterSteps = location
        ? [
            {
              $geoNear: {
                distanceField: "distance",
                key: "author.location.coordinates",
                near: {
                  $geometry: {
                    coordinates: location.coordinates,
                    type: "Point",
                  },
                },
                query: { $and: filters },
              },
            },
            { $sort: { distance: 1, _id: -1 } },
          ]
        : keywords
        ? [
            { $match: { $and: filters, $text: { $search: keywords } } },
            { $sort: { score: { $meta: "textScore" } } },
          ]
        : [{ $match: { $and: filters } }, { $sort: { _id: -1 } }];
      /* eslint-enable sort-keys */

      /* eslint-disable sort-keys */
      const paginationSteps =
        limit === -1
          ? [
              {
                $skip: skip || 0,
              },
            ]
          : [
              {
                $skip: skip || 0,
              },
              {
                $limit: limit || POST_PAGE_SIZE,
              },
            ];
      /* eslint-enable sort-keys */

      /* eslint-disable sort-keys */
      const lookupSteps = [
        {
          $lookup: {
            as: "comments",
            foreignField: "postId",
            from: "comments",
            localField: "_id",
          },
        },
      ];
      /* eslint-enable sort-keys */

      /* eslint-disable sort-keys */
      const projectionSteps = [
        {
          $project: {
            _id: true,
            "author.id": true,
            "author.location.city": true,
            "author.location.country": true,
            "author.location.state": true,
            "author.name": true,
            "author.photo": true,
            "author.type": true,
            commentsCount: {
              $size: { $ifNull: ["$comments", []] },
            },
            content: contentProjection,
            distance: true,
            expireAt: true,
            externalLinks: true,
            language: true,
            liked: {
              $in: [
                mongoose.Types.ObjectId(actor ? actor._id : null),
                "$likes",
              ],
            },
            likesCount: {
              $size: { $ifNull: ["$likes", []] },
            },
            objective: true,
            title: true,
            types: true,
            visibility: true,
          },
        },
      ];
      /* eslint-enable sort-keys */

      const aggregationPipelineResults = [
        ...sortAndFilterSteps,
        ...paginationSteps,
        ...lookupSteps,
        ...projectionSteps,
      ];

      // Get the total results without pagination steps but with filtering aplyed - totalResults
      /* eslint-disable sort-keys */
      const totalResultsAggregationPipeline = await Post.aggregate(
        keywords && !location
          ? [
              { $match: { $and: filters, $text: { $search: keywords } } },
              { $group: { _id: null, count: { $sum: 1 } } },
            ]
          : [
              { $match: { $and: filters } },
              { $group: { _id: null, count: { $sum: 1 } } },
            ],
      );
      /* eslint-enable sort-keys */

      const [postsErr, posts] = await app.to(
        Post.aggregate(aggregationPipelineResults),
      );

      const responseHandler = (response) => {
        if (!includeMeta) {
          return posts;
        }
        return {
          meta: {
            total: totalResultsAggregationPipeline.length
              ? totalResultsAggregationPipeline[0].count
              : 0,
          },
          data: response,
        };
      };

      if (postsErr) {
        req.log.error(postsErr, "Failed requesting posts");
        throw app.httpErrors.internalServerError();
      } else if (posts === null) {
        return responseHandler([]);
      } else {
        return responseHandler(posts);
      }
    },
  );

  app.post(
    "/",
    {
      preValidation: [app.authenticate, app.setActor],
      schema: createPostSchema,
    },
    async (req, reply) => {
      const { actor, body: postProps } = req;

      // Creates embedded author document
      postProps.author = {
        id: mongoose.Types.ObjectId(actor.id),
        location: actor.location,
        name: actor.name,
        photo: actor.photo,
        type: actor.type,
      };

      // ExpireAt needs to calculate the date
      if (EXPIRATION_OPTIONS.includes(postProps.expireAt)) {
        postProps.expireAt = moment().add(1, `${postProps.expireAt}s`);
      } else {
        postProps.expireAt = null;
      }

      // Initial empty likes array
      postProps.likes = [];

      const [err, post] = await app.to(new Post(postProps).save());

      if (err) {
        req.log.error(err, "Failed creating post");
        throw app.httpErrors.internalServerError();
      }

      reply.code(201);
      return post;
    },
  );

  // /posts/postId

  app.get(
    "/:postId",
    {
      preValidation: [app.authenticateOptional, app.setActor],
      schema: getPostByIdSchema,
    },
    async (req) => {
      const {
        actor,
        params: { postId },
      } = req;
      const [postErr, post] = await app.to(
        Post.findById(postId).select({
          "author.location.address": false,
          "author.location.coordinates": false,
          "author.location.neighborhood": false,
          "author.location.zip": false,
        }),
      );
      if (postErr) {
        req.log.error(postErr, "Failed retrieving post");
        throw app.httpErrors.internalServerError();
      } else if (post === null) {
        throw app.httpErrors.notFound();
      }

      /* eslint-disable sort-keys */
      // Keys shouldn't be sorted here since this is a query, so order of the
      // parameters is important to hit the right database index.
      const [commentQueryErr, commentQuery] = await app.to(
        Comment.find({
          postId: mongoose.Types.ObjectId(postId),
          parentId: null,
        }).count(),
      );
      /* eslint-enable sort-keys */

      if (commentQueryErr) {
        req.log.error(commentQueryErr, "Failed retrieving comments");
        throw app.httpErrors.internalServerError();
      }

      const projectedPost = {
        ...post.toObject(),
        liked: post.likes.includes(
          mongoose.Types.ObjectId(actor ? actor._id : null),
        ),
        likesCount: post.likes.length,
      };

      return {
        numComments: commentQuery || 0,
        post: projectedPost,
      };
    },
  );

  app.delete(
    "/:postId",
    {
      preValidation: [app.authenticate],
      schema: deletePostSchema,
    },
    async (req) => {
      const { userId } = req;
      const { postId } = req.params;
      const [findErr, post] = await app.to(Post.findById(postId));

      if (findErr) {
        req.log.error(findErr, "Failed retrieving post");
        throw app.httpErrors.internalServerError();
      } else if (post === null) {
        throw app.httpErrors.notFound();
      }

      const [, author] = await app.to(User.findById(post.author.id));
      if (!(userId.equals(author.id) || userId.equals(author.ownerId))) {
        throw app.httpErrors.forbidden();
      }

      const [deletePostErr, deletedCount] = await app.to(post.delete());
      if (deletePostErr) {
        req.log.error(deletePostErr, "Failed deleting post");
        throw app.httpErrors.internalServerError();
      }
      const {
        deletedCommentsCount,
        ok: deleteCommentsOk,
      } = await Comment.deleteMany({ postId });
      if (deleteCommentsOk !== 1) {
        app.log.error(`Failed removing comments for deleted post=${postId}`);
      }

      return { deletedCommentsCount, deletedCount, success: true };
    },
  );

  app.patch(
    "/:postId",
    {
      preValidation: [app.authenticate],
      schema: updatePostSchema,
    },
    async (req) => {
      const { userId, body } = req;
      const [err, post] = await app.to(Post.findById(req.params.postId));

      if (err) {
        req.log.error(err, "Failed retrieving post");
        throw app.httpErrors.internalServerError();
      } else if (post === null) {
        throw app.httpErrors.notFound();
      }

      const [, author] = await app.to(User.findById(post.author.id));
      if (!(userId.equals(author.id) || userId.equals(author.ownerId))) {
        throw app.httpErrors.forbidden();
      }

      // ExpireAt needs to calculate the date
      if (EXPIRATION_OPTIONS.includes(body.expireAt)) {
        body.expireAt = moment().add(1, `${body.expireAt}s`);
      } else {
        body.expireAt = null;
      }

      const [updateErr, updatedPost] = await app.to(
        Object.assign(post, body).save(),
      );

      if (updateErr) {
        req.log.error(updateErr, "Failed updating post");
        throw app.httpErrors.internalServerError();
      }

      return updatedPost;
    },
  );

  app.put(
    "/:postId/likes/:actorId",
    {
      preValidation: [app.authenticate, app.setActor],
      schema: likeUnlikePostSchema,
    },
    async (req) => {
      const {
        actor,
        params: { postId },
      } = req;

      const [updateErr, updatedPost] = await app.to(
        Post.findOneAndUpdate(
          { _id: postId },
          { $addToSet: { likes: actor._id } },
          { new: true },
        ),
      );
      if (updateErr) {
        req.log.error(updateErr, "Failed liking post");
        throw app.httpErrors.internalServerError();
      } else if (updatedPost === null) {
        throw app.httpErrors.notFound();
      }

      return {
        likes: updatedPost.likes,
        likesCount: updatedPost.likes.length,
      };
    },
  );

  app.delete(
    "/:postId/likes/:actorId",
    {
      preValidation: [app.authenticate, app.setActor],
      schema: likeUnlikePostSchema,
    },
    async (req) => {
      const {
        actor,
        params: { postId },
      } = req;

      const [updateErr, updatedPost] = await app.to(
        Post.findOneAndUpdate(
          { _id: postId },
          { $pull: { likes: actor._id } },
          { new: true },
        ),
      );
      if (updateErr) {
        req.log.error(updateErr, "Failed unliking post");
        throw app.httpErrors.internalServerError();
      } else if (updatedPost === null) {
        throw app.httpErrors.notFound();
      }

      return {
        likes: updatedPost.likes,
        likesCount: updatedPost.likes.length,
      };
    },
  );

  // -- Comments
  const COMMENT_PAGE_SIZE = 5;

  app.get(
    "/:postId/comments",
    { preValidation: [app.authenticate], schema: getCommentsSchema },
    async (req) => {
      const { limit, skip } = req.query;
      const { postId } = req.params;
      const [commentErr, comments] = await app.to(
        Comment.aggregate([
          {
            $match: {
              parentId: null,
              postId: mongoose.Types.ObjectId(postId),
            },
          },
          {
            $skip: parseInt(skip, 10) || 0,
          },
          {
            $limit: parseInt(limit, 10) || COMMENT_PAGE_SIZE,
          },
          {
            $lookup: {
              as: "children",
              foreignField: "parentId",
              from: "comments",
              localField: "_id",
            },
          },
          {
            $addFields: {
              childCount: {
                $size: { $ifNull: ["$children", []] },
              },
            },
          },
        ]).then((comments) => {
          comments.forEach((comment) => {
            comment.elapsedTimeText = setElapsedTimeText(
              comment.createdAt,
              comment.updatedAt,
            );
          });
          return comments;
        }),
      );
      if (commentErr) {
        req.log.error(commentErr, "Failed retrieving comments");
        throw app.httpErrors.internalServerError();
      }

      return comments;
    },
  );

  app.post(
    "/:postId/comments",
    {
      preValidation: [app.authenticate, app.setActor],
      schema: createCommentSchema,
    },
    async (req, reply) => {
      const {
        actor,
        body: commentProps,
        params: { postId },
      } = req;

      // Assign postId and parent comment id (if present)
      commentProps.postId = mongoose.Types.ObjectId(postId);
      if ("parentId" in commentProps) {
        commentProps.parentId = mongoose.Types.ObjectId(commentProps.parentId);
      }

      // Creates embedded author document
      commentProps.author = {
        id: mongoose.Types.ObjectId(actor.id),
        name: actor.name,
        photo: actor.photo,
        type: actor.type,
      };

      // Initial empty likes array
      commentProps.likes = [];

      const [err, comment] = await app.to(new Comment(commentProps).save());

      if (err) {
        req.log.error(err, "Failed creating comment");
        throw app.httpErrors.internalServerError();
      }

      reply.code(201);
      return comment;
    },
  );

  app.patch(
    "/:postId/comments/:commentId",
    { preValidation: [app.authenticate], schema: updateCommentSchema },
    async (req) => {
      const { userId } = req;
      const { content } = req.body;
      const { commentId } = req.params;

      const [err, comment] = await app.to(Comment.findById(commentId));
      if (err) {
        req.log.error(err, "Failed retrieving comment");
        throw app.httpErrors.internalServerError();
      } else if (comment === null) {
        throw app.httpErrors.notFound();
      }

      const [, author] = await app.to(User.findById(comment.author.id));
      if (!(userId.equals(author.id) || userId.equals(author.ownerId))) {
        throw app.httpErrors.forbidden();
      }

      comment.content = content;
      const [updateErr, updatedComment] = await app.to(comment.save());
      if (updateErr) {
        req.log.error(updateErr, "Failed updating comment");
        throw app.httpErrors.internalServerError();
      }

      return updatedComment;
    },
  );

  app.delete(
    "/:postId/comments/:commentId",
    { preValidation: [app.authenticate], schema: deleteCommentSchema },
    async (req) => {
      const { userId } = req;
      const { commentId } = req.params;

      const [findErr, comment] = await app.to(Comment.findById(commentId));
      if (findErr) {
        req.log.error(findErr, "Failed retrieving comment");
        throw app.httpErrors.internalServerError();
      } else if (comment === null) {
        throw app.httpErrors.notFound();
      }

      const [, author] = await app.to(User.findById(comment.author.id));
      if (!(userId.equals(author.id) || userId.equals(author.ownerId))) {
        throw app.httpErrors.forbidden();
      }

      const [deleteCommentErr, deletedComment] = await app.to(comment.delete());
      if (deleteCommentErr) {
        req.log.error(deleteCommentErr, "Failed deleting comment");
        throw app.httpErrors.internalServerError();
      }

      const {
        deletedCount: deletedNestedCount,
        ok: deleteNestedOk,
      } = await Comment.deleteMany({ parentId: commentId });
      if (deleteNestedOk !== 1) {
        app.log.error(
          `Failed removing nested comments for deleted comment=${commentId}`,
        );
      }

      return {
        deletedComment,
        deletedCount: deletedNestedCount + 1,
        success: true,
      };
    },
  );

  app.put(
    "/:postId/comments/:commentId/likes/:actorId",
    {
      preValidation: [app.authenticate, app.setActor],
      schema: likeUnlikeCommentSchema,
    },
    async (req) => {
      const {
        actor,
        params: { commentId },
      } = req;

      const [updateErr, updatedComment] = await app.to(
        Comment.findOneAndUpdate(
          { _id: commentId },
          { $addToSet: { likes: actor._id } },
          { new: true },
        ),
      );
      if (updateErr) {
        req.log.error(updateErr, "Failed liking comment");
        throw app.httpErrors.internalServerError();
      }

      return {
        likes: updatedComment.likes,
        likesCount: updatedComment.likes.length,
      };
    },
  );

  app.delete(
    "/:postId/comments/:commentId/likes/:actorId",
    {
      preValidation: [app.authenticate, app.setActor],
      schema: likeUnlikeCommentSchema,
    },
    async (req) => {
      const {
        actor,
        params: { commentId },
      } = req;

      const [updateErr, updatedComment] = await app.to(
        Comment.findOneAndUpdate(
          { _id: commentId },
          { $pull: { likes: actor._id } },
          { new: true },
        ),
      );
      if (updateErr) {
        req.log.error(updateErr, "Failed unliking comment");
        throw app.httpErrors.internalServerError();
      }

      return {
        likes: updatedComment.likes,
        likesCount: updatedComment.likes.length,
      };
    },
  );
}

module.exports = routes;<|MERGE_RESOLUTION|>--- conflicted
+++ resolved
@@ -39,7 +39,6 @@
     },
     async (req) => {
       const {
-<<<<<<< HEAD
         actor,
         query: {
           authorId,
@@ -52,17 +51,6 @@
           includeMeta,
         },
       } = req;
-=======
-        authorId,
-        ignoreUserLocation,
-        filter,
-        keywords,
-        limit,
-        objective,
-        skip,
-        includeMeta,
-      } = query;
->>>>>>> 723c18bc
       const queryFilters = filter ? JSON.parse(decodeURIComponent(filter)) : {};
 
       // Base filters - expiration and visibility
@@ -136,11 +124,7 @@
 
       // if location is defined, use simple regex text query, in order to use $geoNear
       if (location && keywords) {
-<<<<<<< HEAD
         const keywordsRegex = createSearchRegex(keywords);
-=======
-        const keywordsRegex = createSearchRegex(keywords)
->>>>>>> 723c18bc
         filters.push({
           $or: [
             { title: keywordsRegex },
