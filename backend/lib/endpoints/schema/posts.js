--- conflicted
+++ resolved
@@ -17,26 +17,26 @@
 const VISIBILITY_OPTIONS = postSchema.tree.visibility.enum;
 
 const getPostsSchema = {
-<<<<<<< HEAD
-  querystring: S.object()
+  querystring: strictSchema()
     .prop("id", S.string())
     .prop(
       "filter",
-      S.object()
+      strictSchema()
         .prop(
           "author.location.coordinates",
           S.array().items(S.number()).minItems(2).maxItems(2),
         )
-        .prop("author.userType", S.string().enum(USER_TYPES))
+        .prop("author.type", S.string().enum(USER_TYPES))
         .prop("types", S.array().items(S.string().enum(POST_TYPES)))
         .prop("objective", S.string().enum(POST_OBJECTIVES)),
     )
     .prop("limit", S.integer())
-    .prop("skip", S.integer()),
+    .prop("skip", S.integer())
+    .prop("userId", S.string()),
 };
 
 const createPostSchema = {
-  body: S.object()
+  body: strictSchema()
     .prop("content", S.string().required())
     .prop("expireAt", S.string().enum(EXPIRATION_OPTIONS).required())
     .prop(
@@ -48,31 +48,24 @@
         .prop("website", S.string().format("url")),
     )
     .prop("language", S.array().items(S.string()))
-=======
-  querystring: strictSchema()
-    .prop("authorId", S.string())
-    .prop("skip", S.integer())
-    .prop("limit", S.integer()),
-};
-
-const createPostSchema = {
-  body: strictSchema()
->>>>>>> b9c606b1
     .prop("title", S.string().required())
     .prop(
       "types",
       S.array().minItems(1).items(S.string().enum(POST_TYPES)).required(),
     )
+    .prop("userId", S.string().required())
     .prop("visibility", S.string().enum(VISIBILITY_OPTIONS).required()),
 };
 
 const getPostByIdSchema = {
-<<<<<<< HEAD
-  querystring: S.object().prop("skip", S.integer()).prop("limit", S.integer()),
+  querystring: S.object()
+    .prop("skip", S.integer())
+    .prop("limit", S.integer())
+    .prop("userId", S.string().required()),
 };
 
 const updatePostSchema = {
-  body: S.object()
+  body: strictSchema()
     .prop("content", S.string())
     .prop("expireAt", S.string().enum(EXPIRATION_OPTIONS))
     .prop(
@@ -87,34 +80,15 @@
     .prop("objective", S.string().enum(POST_OBJECTIVES))
     .prop("title", S.string())
     .prop("types", S.array().minItems(1).items(S.string().enum(POST_TYPES)))
+    .prop("userId", S.string().required())
     .prop("visibility", S.string().enum(VISIBILITY_OPTIONS)),
   params: S.object().prop("postId", S.string()),
-=======
-  querystring: strictSchema()
-    .prop("authorId", S.string())
-    .prop("skip", S.integer())
-    .prop("limit", S.integer()),
-};
-
-const updatePostSchema = {
-  body: strictSchema()
-    .prop("title", S.string())
-    .prop("description", S.string())
-    .prop("type", S.array().maxItems(10).items(S.string()))
-    .prop("shareWith", S.array().maxItems(10).items(S.string()))
-    .prop("needs", S.array().maxItems(10).items(S.string()))
-    .prop("tags", S.array().items(S.string()))
-    .prop("language", S.string())
-    .prop("website", S.string())
-    .prop("iosUrl", S.string())
-    .prop("androidUrl", S.string())
-    .prop("media", S.string()),
-  params: strictSchema().prop("postId", S.string().required()),
->>>>>>> b9c606b1
 };
 
 const likeUnlikePostSchema = {
-  params: strictSchema().prop("postId", S.string().required()),
+  params: strictSchema()
+    .prop("postId", S.string().required())
+    .prop("userId", S.string().required()),
 };
 
 const likeUnlikeCommentSchema = {
