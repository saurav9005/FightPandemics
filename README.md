--- conflicted
+++ resolved
@@ -21,7 +21,6 @@
 Follow the inital project setup for non-engineers described in [Notion](https://www.notion.so/fightpandemics/Instructions-for-UI-testing-for-non-engineers-26d1237683d649f1a45f01e1b5a6c24b).
 
 ## Getting Started as a Developer
-<<<<<<< HEAD
 
 1. If you want to contribute, fork this repository
 2. Clone it to your local development machine
@@ -31,17 +30,6 @@
 5. Run `docker-compose up` this will take quite some time. (`Starting the development server...` is not the final line).
 6. Finally, navigate to [localhost:3000](http://localhost:3000) in your browser - the page title should be "Fight Pandemics" and you should see a styled page.
 
-=======
-
-1. If you want to contribute, fork this repository
-2. Clone it to your local development machine
-3. Copy `client/.env.example` to `client/.env`
-3. Copy `backend/.env.example` to `backend/.env`
-4. Replace `TODO` entries in both files with correct values (this is not needed to run the project in a responding but non-functional state). Consult the [non-engineer guide](https://www.notion.so/fightpandemics/Instructions-for-UI-testing-for-non-engineers-26d1237683d649f1a45f01e1b5a6c24b) and ask in Slack for AUTH variable values.
-5. Run `docker-compose up` this will take quite some time. (`Starting the development server...` is not the final line).
-6. Finally, navigate to [localhost:3000](http://localhost:3000) in your browser - the page title should be "Fight Pandemics" and you should see a styled page.
-
->>>>>>> 198df2e4
 Contributing:
 
 * Check the projects tab of the original repository for available tickets.
@@ -100,8 +88,6 @@
     ```
 * For new pages, create a new route in `client/src/routes.js` and import a page component from `client/src/pages`
 * Refrain from making the Redux state too big as it will affect speed performance. React’s Context API is ONLY helpful for avoiding nested prop threading so stick with Redux where Context fails.
-<<<<<<< HEAD
-=======
 
 ## Deployment
 
@@ -115,5 +101,4 @@
 
 ### Production
 
-Coming soon...
->>>>>>> 198df2e4
+Coming soon...