import {
  PRIMARY,
  ROYAL_BLUE,
  DARK_GRAY,
  DARKER_GRAY,
  MEDIUM_GRAY,
  LIGHT_GRAY,
  LIGHTER_GRAY,
  SELAGO,
<<<<<<< HEAD
  ORANGE_RED,
  MINT_GREEN,
  BLACK,
  WHITE
=======
  TROPICAL_BLUE,
>>>>>>> 81e30be4
} from "./colors";

const theme = {
  typography: {
    font: {
      family: {
        display: "Poppins",
        body: "Work Sans",
        button: "DM Sans",
      },
    },
    size: {
      xxsmall: "1rem",
      xsmall: "1.1rem",
      small: "1.2rem",
      medium: "1.4rem",
      large: "1.6rem",
      xlarge: "1.8rem",
      xxlarge: "2.2rem",
      xxxlarge: "2.6rem",
    },
    heading: {
      font: "Poppins",
      one: "4.2rem",
      two: "3.2rem",
      three: "2.6rem",
      four: "2.2rem",
    },
    paragraph: {
      center: {
        textAlign: "center",
      },
      skip: {
        textAlign: "center",
        color: PRIMARY,
        marginTop: "1rem",
      },
    },
  },
  colors: {
    primary: PRIMARY,
    royalBlue: ROYAL_BLUE,
    tropicalBlue: TROPICAL_BLUE,
    selago: SELAGO,
    darkGray: DARK_GRAY,
    darkerGray: DARKER_GRAY,
    mediumGray: MEDIUM_GRAY,
    lightGray: LIGHT_GRAY,
    lighterGray: LIGHTER_GRAY,
    orangeRed: ORANGE_RED,
    mintGreen: MINT_GREEN,
    black: BLACK,
    white: WHITE
  },
  button: {
    fontFamily: "DM Sans",
    border: {
      width: "0",
      radius: "24px",
      color: "transparent",
    },
    color: "#fff",
    padding: {
      vertical: "1rem",
    },
    regular: {
      fontFamily: "Poppins",
      fontSize: "1.8rem",
      fontWeight: "bold",
      borderRadius: "4.6rem",
    },
    primary: {
      backgroundColor: ROYAL_BLUE,
      color: "#fff",
    },
    primarylight: {
      backgroundColor: SELAGO,
      color: ROYAL_BLUE,
    },
    secondary: {
      backgroundColor: "#fff",
      color: ROYAL_BLUE,
      border: `0.1rem solid ${ROYAL_BLUE} !important`,
    },
    tertiary: {
      fontSize: "1.6rem",
      fontWeight: "500",
      textAlign: "center",
      color: ROYAL_BLUE,
    },
    inlineBlock: {
      padding: "0 3rem",
    },
    iconAndText: {
      color: DARK_GRAY,
      backgroundColor: "transparent",
      border: {
        width: 0,
        color: "transparent",
      },
      display: "inline-flex",
      alignItems: "center",
      textAlign: "center",
      width: "auto",
    },
  },
  icon: {
    stroke: PRIMARY,
    light: {
      stroke: "#fff",
    },
    dark: {
      stroke: PRIMARY,
    },
  },
  form: {
    label: {
      color: PRIMARY,
      fontSize: "2rem",
      marginBottom: "0.5rem",
    },
    input: {
      fontSize: "2rem",
    },
    button: {
      color: "#fff",
      backgroundColor: ROYAL_BLUE,
      borderColor: ROYAL_BLUE,
    },
  },
};

const mq = {
  phone: {
    narrow: {
      minWidth: 0,
      maxWidth: "449px",
      min: "(min-width: 0)",
      max: "(max-width: 449px)",
    },
    wide: {
      minWidth: "450px",
      maxWidth: "767px",
      min: "(min-width: 450px)",
      max: "(max-width: 767px)",
    },
  },
  tablet: {
    narrow: {
      minWidth: "768px",
      maxWidth: "1023px",
      min: "(min-width: 768px)",
      max: "(max-width:1023px)",
    },
    wide: {
      minWidth: "1024px",
      maxWidth: "1279px",
    },
  },
  desktop: {
    small: {
      minWidth: "1280px",
      maxWidth: "1439px",
    },
    medium: {
      minWidth: "1440px",
      maxWidth: "1919px",
    },
    large: {
      minWidth: "1920px",
    },
  },
};

export { theme, mq };<|MERGE_RESOLUTION|>--- conflicted
+++ resolved
@@ -7,14 +7,11 @@
   LIGHT_GRAY,
   LIGHTER_GRAY,
   SELAGO,
-<<<<<<< HEAD
   ORANGE_RED,
   MINT_GREEN,
   BLACK,
-  WHITE
-=======
-  TROPICAL_BLUE,
->>>>>>> 81e30be4
+  WHITE,
+  TROPICAL_BLUE
 } from "./colors";
 
 const theme = {
