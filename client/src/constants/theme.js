import {
  PRIMARY,
  ROYAL_BLUE,
  DARK_GRAY,
  DARKER_GRAY,
  MEDIUM_GRAY,
  LIGHT_GRAY,
  LIGHTER_GRAY,
  SELAGO,
  ORANGE_RED,
  RED,
  MINT_GREEN,
  BLACK,
  WHITE,
<<<<<<< HEAD
  OFF_WHITE,
=======
>>>>>>> 0fddc76a
  TROPICAL_BLUE,
} from "./colors";

const theme = {
  typography: {
    font: {
      family: {
        display: "Poppins",
        body: "Work Sans",
        button: "DM Sans",
      },
    },
    size: {
      xxsmall: "1rem",
      xsmall: "1.1rem",
      small: "1.2rem",
      medium: "1.4rem",
      large: "1.6rem",
      xlarge: "1.8rem",
      xxlarge: "2.2rem",
      xxxlarge: "2.6rem",
    },
    heading: {
      font: "Poppins",
      one: "4.2rem",
      two: "3.2rem",
      three: "2.6rem",
      four: "2.2rem",
    },
    paragraph: {
      center: {
        textAlign: "center",
      },
      skip: {
        textAlign: "center",
        color: PRIMARY,
        marginTop: "1rem",
      },
    },
  },
  backgrounds: {
    primary: "linear-gradient(337.81deg, #425AF2 3.41%, #677CF2 98.66%)",
  },
  colors: {
    primary: PRIMARY,
    royalBlue: ROYAL_BLUE,
    tropicalBlue: TROPICAL_BLUE,
    selago: SELAGO,
    darkGray: DARK_GRAY,
    darkerGray: DARKER_GRAY,
    mediumGray: MEDIUM_GRAY,
    lightGray: LIGHT_GRAY,
    lighterGray: LIGHTER_GRAY,
    orangeRed: ORANGE_RED,
    red: RED,
    mintGreen: MINT_GREEN,
    black: BLACK,
    white: WHITE,
<<<<<<< HEAD
    offWhite: OFF_WHITE,
=======
>>>>>>> 0fddc76a
  },
  button: {
    fontFamily: "DM Sans",
    border: {
      width: "0",
      radius: "24px",
      color: "transparent",
    },
    color: "#fff",
    padding: {
      vertical: "1rem",
    },
    regular: {
      fontFamily: "Poppins",
      fontSize: "1.8rem",
      fontWeight: "bold",
      borderRadius: "4.6rem",
    },
    primary: {
      backgroundColor: ROYAL_BLUE,
      color: "#fff",
    },
    primarylight: {
      backgroundColor: SELAGO,
      color: ROYAL_BLUE,
    },
    secondary: {
      backgroundColor: "#fff",
      color: ROYAL_BLUE,
      border: `0.1rem solid ${ROYAL_BLUE} !important`,
    },
    tertiary: {
      fontSize: "1.6rem",
      fontWeight: "500",
      textAlign: "center",
      color: ROYAL_BLUE,
    },
    inlineBlock: {
      padding: "0 3rem",
    },
    iconAndText: {
      color: DARK_GRAY,
      backgroundColor: "transparent",
      border: {
        width: 0,
        color: "transparent",
      },
      display: "inline-flex",
      alignItems: "center",
      textAlign: "center",
      width: "auto",
    },
  },
  icon: {
    stroke: PRIMARY,
    light: {
      stroke: "#fff",
    },
    dark: {
      stroke: PRIMARY,
    },
  },
  form: {
    label: {
      color: PRIMARY,
      fontSize: "2rem",
      marginBottom: "0.5rem",
    },
    input: {
      fontSize: "2rem",
    },
    button: {
      color: "#fff",
      backgroundColor: ROYAL_BLUE,
      borderColor: ROYAL_BLUE,
    },
  },
};

const mq = {
  phone: {
    narrow: {
      minWidth: 0,
      maxWidth: "449px",
      min: "(min-width: 0)",
      max: "(max-width: 449px)",
    },
    wide: {
      minWidth: "450px",
      maxWidth: "767px",
      min: "(min-width: 450px)",
      max: "(max-width: 767px)",
    },
  },
  tablet: {
    narrow: {
      minWidth: "768px",
      maxWidth: "1023px",
      min: "(min-width: 768px)",
      max: "(max-width:1023px)",
    },
    wide: {
      minWidth: "1024px",
      maxWidth: "1279px",
    },
  },
  desktop: {
    small: {
      minWidth: "1280px",
      maxWidth: "1439px",
    },
    medium: {
      minWidth: "1440px",
      maxWidth: "1919px",
    },
    large: {
      minWidth: "1920px",
    },
  },
};

export { theme, mq };<|MERGE_RESOLUTION|>--- conflicted
+++ resolved
@@ -12,10 +12,7 @@
   MINT_GREEN,
   BLACK,
   WHITE,
-<<<<<<< HEAD
   OFF_WHITE,
-=======
->>>>>>> 0fddc76a
   TROPICAL_BLUE,
 } from "./colors";
 
@@ -74,10 +71,7 @@
     mintGreen: MINT_GREEN,
     black: BLACK,
     white: WHITE,
-<<<<<<< HEAD
     offWhite: OFF_WHITE,
-=======
->>>>>>> 0fddc76a
   },
   button: {
     fontFamily: "DM Sans",
