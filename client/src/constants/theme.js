import {
  PRIMARY,
  ROYAL_BLUE,
  DARK_GRAY,
  DARKER_GRAY,
  MEDIUM_GRAY,
  LIGHT_GRAY,
  LIGHTER_GRAY,
  SELAGO,
<<<<<<< HEAD
  TROPICAL_BLUE,
  WHITE,
  BLACK,
=======
  ORANGE_RED,
  MINT_GREEN,
  BLACK,
  WHITE,
  TROPICAL_BLUE
>>>>>>> e486dd55
} from "./colors";

const theme = {
  typography: {
    font: {
      family: {
        display: "Poppins",
        body: "Work Sans",
        button: "DM Sans",
      },
    },
    size: {
      xxsmall: "1rem",
      xsmall: "1.1rem",
      small: "1.2rem",
      medium: "1.4rem",
      large: "1.6rem",
      xlarge: "1.8rem",
      xxlarge: "2.2rem",
      xxxlarge: "2.6rem",
    },
    heading: {
      font: "Poppins",
      one: "4.2rem",
      two: "3.2rem",
      three: "2.6rem",
      four: "2.2rem",
    },
    paragraph: {
      center: {
        textAlign: "center",
      },
      skip: {
        textAlign: "center",
        color: PRIMARY,
        marginTop: "1rem",
      },
    },
  },
  colors: {
    primary: PRIMARY,
    royalBlue: ROYAL_BLUE,
    tropicalBlue: TROPICAL_BLUE,
    selago: SELAGO,
    darkGray: DARK_GRAY,
    darkerGray: DARKER_GRAY,
    mediumGray: MEDIUM_GRAY,
    lightGray: LIGHT_GRAY,
    lighterGray: LIGHTER_GRAY,
<<<<<<< HEAD
    white: WHITE,
    black: BLACK,
=======
    orangeRed: ORANGE_RED,
    mintGreen: MINT_GREEN,
    black: BLACK,
    white: WHITE
>>>>>>> e486dd55
  },
  button: {
    fontFamily: "DM Sans",
    border: {
      width: "0",
      radius: "24px",
      color: "transparent",
    },
    color: "#fff",
    padding: {
      vertical: "1rem",
    },
    regular: {
      fontFamily: "Poppins",
      fontSize: "1.8rem",
      fontWeight: "bold",
      borderRadius: "4.6rem",
    },
    primary: {
      backgroundColor: ROYAL_BLUE,
      color: "#fff",
    },
    primarylight: {
      backgroundColor: SELAGO,
      color: ROYAL_BLUE,
    },
    secondary: {
      backgroundColor: "#fff",
      color: ROYAL_BLUE,
      border: `0.1rem solid ${ROYAL_BLUE} !important`,
    },
    tertiary: {
      fontSize: "1.6rem",
      fontWeight: "500",
      textAlign: "center",
      color: ROYAL_BLUE,
    },
    inlineBlock: {
      padding: "0 3rem",
    },
    iconAndText: {
      color: DARK_GRAY,
      backgroundColor: "transparent",
      border: {
        width: 0,
        color: "transparent",
      },
      display: "inline-flex",
      alignItems: "center",
      textAlign: "center",
      width: "auto",
    },
  },
  icon: {
    stroke: PRIMARY,
    light: {
      stroke: "#fff",
    },
    dark: {
      stroke: PRIMARY,
    },
  },
  form: {
    label: {
      color: PRIMARY,
      fontSize: "2rem",
      marginBottom: "0.5rem",
    },
    input: {
      fontSize: "2rem",
    },
    button: {
      color: "#fff",
      backgroundColor: ROYAL_BLUE,
      borderColor: ROYAL_BLUE,
    },
  },
};

const mq = {
  phone: {
    narrow: {
      minWidth: 0,
      maxWidth: "449px",
      min: "(min-width: 0)",
      max: "(max-width: 449px)",
    },
    wide: {
      minWidth: "450px",
      maxWidth: "767px",
      min: "(min-width: 450px)",
      max: "(max-width: 767px)",
    },
  },
  tablet: {
    narrow: {
      minWidth: "768px",
      maxWidth: "1023px",
      min: "(min-width: 768px)",
      max: "(max-width:1023px)",
    },
    wide: {
      minWidth: "1024px",
      maxWidth: "1279px",
    },
  },
  desktop: {
    small: {
      minWidth: "1280px",
      maxWidth: "1439px",
    },
    medium: {
      minWidth: "1440px",
      maxWidth: "1919px",
    },
    large: {
      minWidth: "1920px",
    },
  },
};

export { theme, mq };<|MERGE_RESOLUTION|>--- conflicted
+++ resolved
@@ -7,17 +7,11 @@
   LIGHT_GRAY,
   LIGHTER_GRAY,
   SELAGO,
-<<<<<<< HEAD
-  TROPICAL_BLUE,
-  WHITE,
-  BLACK,
-=======
   ORANGE_RED,
   MINT_GREEN,
   BLACK,
   WHITE,
   TROPICAL_BLUE
->>>>>>> e486dd55
 } from "./colors";
 
 const theme = {
@@ -67,15 +61,10 @@
     mediumGray: MEDIUM_GRAY,
     lightGray: LIGHT_GRAY,
     lighterGray: LIGHTER_GRAY,
-<<<<<<< HEAD
-    white: WHITE,
-    black: BLACK,
-=======
     orangeRed: ORANGE_RED,
     mintGreen: MINT_GREEN,
     black: BLACK,
     white: WHITE
->>>>>>> e486dd55
   },
   button: {
     fontFamily: "DM Sans",
