import {
  WHITE,
  PRIMARY,
  ROYAL_BLUE,
  DARK_GRAY,
  DARKER_GRAY,
  MEDIUM_GRAY,
  LIGHT_GRAY,
  LIGHTER_GRAY,
  SELAGO,
  ORANGE_RED,
  RED,
  MINT_GREEN,
  BLACK,
<<<<<<< HEAD
=======
  WHITE,
  OFF_WHITE,
>>>>>>> 85831c83
  TROPICAL_BLUE,
} from "./colors";

const theme = {
  typography: {
    font: {
      family: {
        display: "Poppins",
        body: "Work Sans",
        button: "DM Sans",
      },
    },
    size: {
      xxsmall: "1rem",
      xsmall: "1.1rem",
      small: "1.2rem",
      medium: "1.4rem",
      large: "1.6rem",
      xlarge: "1.8rem",
      xxlarge: "2.2rem",
      xxxlarge: "2.6rem",
    },
    heading: {
      font: "Poppins",
      one: "4.2rem",
      two: "3.2rem",
      three: "2.6rem",
      four: "2.2rem",
    },
    paragraph: {
      center: {
        textAlign: "center",
      },
      skip: {
        textAlign: "center",
        color: PRIMARY,
        marginTop: "1rem",
      },
    },
  },
  backgrounds: {
    primary: "linear-gradient(337.81deg, #425AF2 3.41%, #677CF2 98.66%)",
  },
  colors: {
    white: WHITE,
    primary: PRIMARY,
    royalBlue: ROYAL_BLUE,
    tropicalBlue: TROPICAL_BLUE,
    selago: SELAGO,
    darkGray: DARK_GRAY,
    darkerGray: DARKER_GRAY,
    mediumGray: MEDIUM_GRAY,
    lightGray: LIGHT_GRAY,
    lighterGray: LIGHTER_GRAY,
    orangeRed: ORANGE_RED,
    red: RED,
    mintGreen: MINT_GREEN,
    black: BLACK,
    white: WHITE,
<<<<<<< HEAD
=======
    offWhite: OFF_WHITE,
>>>>>>> 85831c83
  },
  button: {
    fontFamily: "DM Sans",
    border: {
      width: "0",
      radius: "24px",
      color: "transparent",
    },
    color: "#fff",
    padding: {
      vertical: "1rem",
    },
    regular: {
      fontFamily: "Poppins",
      fontSize: "1.8rem",
      fontWeight: "bold",
      borderRadius: "4.6rem",
    },
    primary: {
      backgroundColor: ROYAL_BLUE,
      color: "#fff",
    },
    primarylight: {
      backgroundColor: SELAGO,
      color: ROYAL_BLUE,
    },
    secondary: {
      backgroundColor: "#fff",
      color: ROYAL_BLUE,
      border: `0.1rem solid ${ROYAL_BLUE} !important`,
    },
    tertiary: {
      fontSize: "1.6rem",
      fontWeight: "500",
      textAlign: "center",
      color: ROYAL_BLUE,
    },
    inlineBlock: {
      padding: "0 3rem",
    },
    iconAndText: {
      color: DARK_GRAY,
      backgroundColor: "transparent",
      border: {
        width: 0,
        color: "transparent",
      },
      display: "inline-flex",
      alignItems: "center",
      textAlign: "center",
      width: "auto",
    },
  },
  icon: {
    stroke: PRIMARY,
    light: {
      stroke: "#fff",
    },
    dark: {
      stroke: PRIMARY,
    },
  },
  form: {
    label: {
      color: PRIMARY,
      fontSize: "2rem",
      marginBottom: "0.5rem",
    },
    input: {
      fontSize: "2rem",
    },
    button: {
      color: "#fff",
      backgroundColor: ROYAL_BLUE,
      borderColor: ROYAL_BLUE,
    },
  },
};

const mq = {
  phone: {
    narrow: {
      minWidth: 0,
      maxWidth: "449px",
      min: "(min-width: 0)",
      max: "(max-width: 449px)",
    },
    wide: {
      minWidth: "450px",
      maxWidth: "767px",
      min: "(min-width: 450px)",
      max: "(max-width: 767px)",
    },
  },
  tablet: {
    narrow: {
      minWidth: "768px",
      maxWidth: "1023px",
      min: "(min-width: 768px)",
      max: "(max-width:1023px)",
    },
    wide: {
      minWidth: "1024px",
      maxWidth: "1279px",
    },
  },
  desktop: {
    small: {
      minWidth: "1280px",
      maxWidth: "1439px",
    },
    medium: {
      minWidth: "1440px",
      maxWidth: "1919px",
    },
    large: {
      minWidth: "1920px",
    },
  },
};

export { theme, mq };<|MERGE_RESOLUTION|>--- conflicted
+++ resolved
@@ -1,5 +1,4 @@
 import {
-  WHITE,
   PRIMARY,
   ROYAL_BLUE,
   DARK_GRAY,
@@ -12,11 +11,8 @@
   RED,
   MINT_GREEN,
   BLACK,
-<<<<<<< HEAD
-=======
   WHITE,
   OFF_WHITE,
->>>>>>> 85831c83
   TROPICAL_BLUE,
 } from "./colors";
 
@@ -61,7 +57,6 @@
     primary: "linear-gradient(337.81deg, #425AF2 3.41%, #677CF2 98.66%)",
   },
   colors: {
-    white: WHITE,
     primary: PRIMARY,
     royalBlue: ROYAL_BLUE,
     tropicalBlue: TROPICAL_BLUE,
@@ -76,10 +71,7 @@
     mintGreen: MINT_GREEN,
     black: BLACK,
     white: WHITE,
-<<<<<<< HEAD
-=======
     offWhite: OFF_WHITE,
->>>>>>> 85831c83
   },
   button: {
     fontFamily: "DM Sans",
@@ -88,7 +80,7 @@
       radius: "24px",
       color: "transparent",
     },
-    color: "#fff",
+    color: WHITE,
     padding: {
       vertical: "1rem",
     },
@@ -100,14 +92,14 @@
     },
     primary: {
       backgroundColor: ROYAL_BLUE,
-      color: "#fff",
+      color: WHITE,
     },
     primarylight: {
       backgroundColor: SELAGO,
       color: ROYAL_BLUE,
     },
     secondary: {
-      backgroundColor: "#fff",
+      backgroundColor: WHITE,
       color: ROYAL_BLUE,
       border: `0.1rem solid ${ROYAL_BLUE} !important`,
     },
@@ -136,7 +128,7 @@
   icon: {
     stroke: PRIMARY,
     light: {
-      stroke: "#fff",
+      stroke: WHITE,
     },
     dark: {
       stroke: PRIMARY,
@@ -152,7 +144,7 @@
       fontSize: "2rem",
     },
     button: {
-      color: "#fff",
+      color: WHITE,
       backgroundColor: ROYAL_BLUE,
       borderColor: ROYAL_BLUE,
     },
