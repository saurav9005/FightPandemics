--- conflicted
+++ resolved
@@ -1,7 +1,4 @@
-<<<<<<< HEAD
-=======
 export const AUTH_LOGIN = "AUTH_LOGIN";
 export const AUTH_LOGOUT = "AUTH_LOGOUT";
 export const AUTH_SIGNUP = "AUTH_LOGIN";
->>>>>>> 1437f751
 export const SET_USER = "SET_USER";