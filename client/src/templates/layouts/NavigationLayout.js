import { Drawer, List, Button, WhiteSpace } from "antd-mobile";
import { Typography, Menu, Dropdown, Badge } from "antd";
import axios from "axios";
import React, { useState, useReducer } from "react";
import { Link, useHistory } from "react-router-dom";
import styled from "styled-components";
import { useTranslation } from "react-i18next";
import { getInitialsFromFullName } from "utils/userInfo";
import i18n from "../../i18n";
import { localization, languages } from "locales/languages";
import globe from "assets/icons/globe-white.svg";
import SvgIcon from "components/Icon/SvgIcon";
import CookieAlert from "components/CookieAlert";
import FeedbackSubmitButton from "components/Button/FeedbackModalButton";
import Footnote from "components/Footnote";
import Header from "components/Header";
import Main from "./Main";
import MobileTabs from "./MobileTabs";
import RadioGroup from "components/Feedback/RadioGroup";
import RadioModal from "components/Feedback/RadioModal";
import RatingModal from "components/Feedback/RatingModal";
import FormInput from "components/Input/FormInput";
import TextFeedbackModal from "components/Feedback/TextFeedbackModal";
import ThanksModal from "components/Feedback/ThanksModal";
import withLabel from "components/Input/with-label";
import ErrorAlert from "components/Alert/ErrorAlert";
import { theme } from "constants/theme";
import {
  TOGGLE_STATE,
  SET_VALUE,
  FEEDBACK_FORM_SUBMIT,
  FEEDBACK_FORM_SUBMIT_ERROR,
} from "hooks/actions/feedbackActions";
import {
  feedbackReducer,
  feedbackFormReducer,
  initialState,
} from "hooks/reducers/feedbackReducers";
import Logo from "components/Logo";
import logo from "assets/logo.svg";
import GTM from "constants/gtm-tags";
import ProfilePic from "../../components/Picture/ProfilePic";

const { royalBlue, tropicalBlue, white } = theme.colors;

const drawerStyles = {
  position: "relative",
  overflow: "hidden",
  WebkitOverflowScrolling: "touch",
};

const sidebarStyle = {
  background: `${royalBlue}`,
};

const GlobeIcon = styled(SvgIcon)`
  vertical-align: baseline;
`;

const MenuContainer = styled.div`
  width: 63vw !important;
  overflow: hidden;
  @media screen and (min-width: 1024px) {
    width: 20vw !important;
  }
`;

const NavList = styled(List)`
  & .am-list-body {
    background: unset;
    border-width: 0 !important;
    position: absolute;
    width: 100%;
    & div:not(:last-child) {
      & .am-list-line {
        border-bottom: 0;
      }
    }
    &::after {
      height: 0px !important;
    }

    &::before {
      height: 0px !important;
    }
  }
`;

const AvatarContainer = styled.div`
  display: flex;
  flex-direction: column;
  align-items: center;
`;

const FeedbackItem = styled(List.Item)`
  background: unset;
  padding-left: 2.1rem;
  cursor: pointer;
  height: ${(props) => props.height ?? "inherit"};
  & .am-list-line {
    border-bottom: 0;
    &:after {
      height: 0 !important;
    }
    pointer-events: none;
    & .am-list-content {
      color: ${white};
      pointer: none;
      font-family: "Poppins", sans-serif;
      font-size: ${(props) => (props.size === "small" ? "2rem" : "2.4rem")};
      font-weight: ${(props) => (props.size === "small" ? "400" : "600")};
      line-height: 6rem;
      padding: 0;
      margin: ${(props) =>
        typeof props.margin != undefined ? props.margin : "inherit"};
    }
  }

  &.am-list-item-active {
    background: ${tropicalBlue};
  }
`;

const LanguageSwitchItem = styled(List.Item)`
  background: unset;
  padding-left: 2.1rem;
  font-family: "Poppins", sans-serif;
  font-size: ${(props) => (props.size === "small" ? "2rem" : "2.4rem")};
  & .am-list-line {
    border-bottom: 0;
    &:after {
      height: 0 !important;
    }
    pointer-events: none;
    & .am-list-content {
      color: ${white};
      pointer: none;
      line-height: 6rem;
      padding: 0;
      margin: ${(props) =>
        typeof props.margin != undefined ? props.margin : "inherit"};
    }
  }
`;

const NavItem = styled(List.Item)`
  background: unset;
  padding-left: 2.1rem;
  height: ${(props) => props.height ?? "inherit"};
  & .am-list-line {
    border-bottom: 0;
    &:after {
      height: 0 !important;
    }
    & .am-list-content {
      color: ${white};
      cursor: pointer;
      font-family: "Poppins", sans-serif;
      font-size: ${(props) => (props.size === "small" ? "2rem" : "2.4rem")};
      font-weight: ${(props) => (props.size === "small" ? "400" : "600")};
      line-height: 6rem;
      padding: 0;
      margin: ${(props) =>
        typeof props.margin != undefined ? props.margin : "inherit"};
    }
  }

  &.am-list-item-active {
    background: ${tropicalBlue};
  }
`;

const NavItemBrief = styled(NavItem)`
  padding-left: 2.75rem;
  & .am-list-line {
    border-bottom: 0;
    &:after {
      height: 0 !important;
    }
    & .am-list-content {
      font-size: 1.8rem;
      font-weight: normal;
      line-height: 3.5rem;
    }
  }
`;

const UserName = styled(Typography.Text)`
  padding: 1.2rem 1.2rem;
  font-family: Poppins;
  font-size: 1.6rem;
  font-weight: 500;
  font-stretch: normal;
  text-align: center;
  font-style: normal;
  line-height: normal;
  letter-spacing: 0.4px;
  color: ${white};
`;

const Space = styled.div`
  height: ${(props) => props.height ?? "1rem"};

  @media (max-height: 699px) {
    height: ${(props) => props.limitMobileHeight && 0};
  }
`;

const CloseNav = styled(Button).attrs(() => ({
  inline: true,
  icon: "cross",
  size: "lg",
}))`
  background: unset;
  border-width: 0 !important;
  border-radius: 0;
  color: ${white};
  cursor: pointer;
  font-size: 2rem;
  position: absolute;
  top: 0.4rem;
  right: 0.4rem;
  z-index: 300;

  &.am-button-active {
    background: none;
    color: ${white};
  }
  &::before {
    display: none;
  }

  .am-icon {
    stroke-width: 0.2rem;
    stroke: ${white};
  }
`;

const BriefLink = styled(Link)`
  font-size: 1.8rem;
  font-weight: normal;
  line-height: 4.5rem;
`;

const DividerLine = styled.div`
  height: 0.1px;
  background-color: ${white};
  margin-left: 1rem;
  margin-bottom: 1rem;
`;

const RatingWrapper = styled.div`
  &:hover {
    cursor: pointer;
  }
`;

const StyledDrawer = styled(Drawer)`
  .am-drawer-draghandle {
    visibility: hidden;
  }
`;

const NavigationLayout = (props) => {
  const { t } = useTranslation();
<<<<<<< HEAD
  const {
    authLoading,
    hideFooter,
    mobiletabs,
    tabIndex,
    isAuthenticated,
    user,
    ws,
  } = props;
=======
  const { authLoading, mobiletabs, navSearch, tabIndex, isAuthenticated, user } = props;
>>>>>>> 1a53ed03
  const history = useHistory();
  const [drawerOpened, setDrawerOpened] = useState(false);
  const [searchKeywords, setSearchKeywords] = useState(false);

  const handleSearchSubmit = (inputValue) => {
    setSearchKeywords(inputValue);
  };

  const handleSearchClear = () => {
    setSearchKeywords("");
  };

  const TEXT_FEEDBACK = [
    {
      stateKey: "mostValuableFeature",
      label: t("feedback.mostValuable"),
    },
    {
      stateKey: "whatWouldChange",
      label: t("feedback.oneChange"),
    },
    { stateKey: "generalFeedback", label: t("feedback.otherFeedback") },
  ];

  const displayAvatar = (user) => {
    if (user?.photo || (user?.firstName && user?.lastName)) {
      return (
        <ProfilePic
          user={user}
          initials={getInitialsFromFullName(
            `${user.firstName} ${user.lastName}`,
          )}
        />
      );
    }
  };

  const displayFullName = (user) =>
    user ? `${user?.firstName} ${user?.lastName}` : "";

  const [feedbackState, feedbackDispatch] = useReducer(
    feedbackReducer,
    initialState.feedbackReducer,
  );

  const [feedbackFormState, feedbackFormDispatch] = useReducer(
    feedbackFormReducer,
    initialState.feedbackFormReducer,
  );

  const {
    ratingModal,
    textFeedbackModal,
    radioModal,
    thanksModal,
    rating,
    mostValuableFeature,
    whatWouldChange,
    generalFeedback,
    age,
    covidImpact,
  } = feedbackState;

  const dispatchAction = (type, key, value) => {
    feedbackDispatch({ type, key, value });
  };

  const toggleDrawer = () => {
    setDrawerOpened(!drawerOpened);
  };

  const toggleModal = (modalName) => {
    dispatchAction(TOGGLE_STATE, modalName);
  };

  const closeModalandReset = (modalName, actionNames = null) => {
    if (actionNames) {
      actionNames.forEach((action) => dispatchAction(SET_VALUE, action, ""));
    }

    toggleModal(modalName);
  };

  const nextModal = (currentModal, nextModal, actionName, value) => {
    if (actionName && value) {
      dispatchAction(SET_VALUE, actionName, value);
    }

    toggleModal(currentModal);
    toggleModal(nextModal);
  };

  const changeLanguage = (lng) => {
    i18n.changeLanguage(lng);
    window.localStorage.setItem("locale", lng);
  };

  const languageMenu = (
    <Menu>
      {Object.entries(languages).map(([key, label]) => (
        <Menu.Item key={key}>
          <div
            style={
              i18n.language === key
                ? { fontWeight: "bold" }
                : { fontWeight: "normal" }
            }
            onClick={() => changeLanguage(key)}
            id={GTM.nav.prefix + GTM.nav.language + GTM.language[key]}
          >
            {label.text}
          </div>
        </Menu.Item>
      ))}
    </Menu>
  );

  const submitFeedbackForm = async () => {
    feedbackFormDispatch({ type: FEEDBACK_FORM_SUBMIT });

    try {
      const res = await axios.post("/api/feedback", {
        rating,
        age,
        ...(user && { userId: user.id }),
        covidImpact,
        generalFeedback,
        mostValuableFeature,
        whatWouldChange,
      });

      if (res) {
        toggleModal("thanksModal");
        setTimeout(() => dispatchAction(SET_VALUE, "thanksModal", false), 3000);
      }
    } catch (err) {
      const message = err.response?.data?.message || err.message;
      const translatedErrorMessage = t([
        `error.${message}`,
        `error.http.${message}`,
      ]);
      feedbackFormDispatch({
        type: FEEDBACK_FORM_SUBMIT_ERROR,
        error: `${t(
          "error.failedSubmittingFeedback",
        )} ${translatedErrorMessage}`,
      });
    }
  };

  const renderThanksModal = () => (
    <ThanksModal
      onClose={() => closeModalandReset("thanksModal")}
      visible={thanksModal}
      transparent
      closable
    >
      <h2 className="title">{t("feedback.thankYou")}</h2>
      <p>{t("feedback.thankYouMessage")}</p>
      <Link to={isAuthenticated ? "/feed" : "/"}>
        <Logo src={logo} alt={t("alt.logo")} />
      </Link>
    </ThanksModal>
  );

  const renderRadioModal = () => {
    const inputLabelsText = [
      {
        stateKey: "age",
        label: t("feedback.radio.age"),
        type: "number",
      },
    ];

    const radioButtonOptions = [
      {
        stateKey: "covidImpact",
        value: t("feedback.radio.unaffected"),
      },
      {
        stateKey: "covidImpact",
        value: t("feedback.radio.quarantine"),
      },
      {
        stateKey: "covidImpact",
        value: t("feedback.radio.symptomaticUntested"),
      },
      {
        stateKey: "covidImpact",
        value: t("feedback.radio.diagnosed"),
      },
    ];

    const RadioGroupWithLabel = withLabel(() => (
      <RadioGroup
        onChange={(e) =>
          dispatchAction(SET_VALUE, "covidImpact", e.target.value)
        }
        options={radioButtonOptions}
        value={covidImpact}
        padding="1rem 1rem"
      />
    ));
    return (
      <RadioModal
        visible={radioModal}
        onClose={() => closeModalandReset("radioModal", ["covidImpact", "age"])}
        transparent
        closable
      >
        <h2 className="title">{t("feedback.almostFinished")}</h2>
        {inputLabelsText.map(({ label, stateKey, type }) => (
          <>
            <FormInput
              type={type}
              key={stateKey}
              inputTitle={label}
              onChange={(e) =>
                dispatchAction(SET_VALUE, stateKey, parseInt(e.target.value))
              }
            />
            <RadioGroupWithLabel label={t("feedback.howImpacted")} />
          </>
        ))}
        <FeedbackSubmitButton
          title={t("onboarding.common.submit")}
          onClick={() => {
            toggleModal("radioModal");
            submitFeedbackForm();
          }}
        />
      </RadioModal>
    );
  };

  const renderTextFeedbackModal = () => {
    return (
      <TextFeedbackModal
        visible={textFeedbackModal}
        onClose={() => {
          closeModalandReset(
            "textFeedbackModal",
            TEXT_FEEDBACK.map(({ stateKey }) => stateKey),
          );
        }}
        transparent
        closable
      >
        <h2 className="title">{t("feedback.thankYouEarly")}</h2>
        {TEXT_FEEDBACK.map(({ label, stateKey }) => (
          <FormInput
            key={stateKey}
            inputTitle={label}
            onChange={(e) =>
              dispatchAction(SET_VALUE, stateKey, e.target.value)
            }
          />
        ))}
        <FeedbackSubmitButton
          title={t("onboarding.common.next")}
          onClick={() => nextModal("textFeedbackModal", "radioModal")}
        />
      </TextFeedbackModal>
    );
  };

  const renderRatingModal = () => {
    const ratingScale = [1, 2, 3, 4, 5];
    return (
      <RatingModal
        onClose={() => closeModalandReset("ratingModal", ["rating"])}
        visible={ratingModal}
        closable
        transparent
      >
        <h3 className="title">{t("feedback.howMeetNeeds")}</h3>
        <div className="rectangle">
          {ratingScale.map((rating, index) => (
            <RatingWrapper
              key={index}
              onClick={() =>
                nextModal("ratingModal", "textFeedbackModal", "rating", rating)
              }
            >
              {rating}
            </RatingWrapper>
          ))}
        </div>
        <div className="scale-text">
          <div>{t("feedback.poorly")}</div>
          <div className="spacer"></div>
          <div>{t("feedback.well")}</div>
        </div>
      </RatingModal>
    );
  };

  const AuthenticatedMenu = () => (
    <>
      <WhiteSpace size="lg" />
      <AvatarContainer>
        {displayAvatar(user)}
        <UserName>{displayFullName(user)}</UserName>
      </AvatarContainer>
      <DividerLine />
      <NavItem history={history}>
        <Link to={`/profile/${user?.id || user?._id}`}>
          {t("common.profile")}
        </Link>
      </NavItem>
      <NavItem>
        {t("post.organisation")}
        {user?.organisations?.length > 0
          ? user?.organisations?.map((organisation) => (
              <NavItemBrief
                history={history}
                key={organisation._id}
                onClick={toggleDrawer}
              >
                <Link to={`/organisation/${organisation._id}`}>
                  {organisation.name}
                </Link>
              </NavItemBrief>
            ))
          : null}
        <NavItemBrief>
          <Link
            id={GTM.nav.prefix + GTM.nav.addOrg}
            to="/create-organisation-profile"
          >
            + {t("common.addOrg")}
          </Link>
        </NavItemBrief>
      </NavItem>
      <NavItem history={history}>
        <Link
          id={GTM.nav.prefix + GTM.nav.feed}
          to={{
            pathname: "/feed",
            user,
          }}
        >
          {t("feed.title")}
        </Link>
      </NavItem>
      <NavItem history={history}>
        <Link id={GTM.nav.prefix + GTM.nav.aboutUs} to="/about-us">
          {t("common.aboutUs")}
        </Link>
      </NavItem>
      <Space height="10vh" limitMobileHeight />
      <Dropdown overlay={languageMenu} trigger={["click"]}>
        <LanguageSwitchItem id={GTM.nav.prefix + GTM.nav.language}>
          <GlobeIcon src={globe} className="globe-icon-svg"></GlobeIcon>
          {" " + languages[localization[i18n.language]].value}
        </LanguageSwitchItem>
      </Dropdown>
      <FeedbackItem
        id={GTM.nav.prefix + GTM.nav.feedback}
        onClick={() => {
          dispatchAction(TOGGLE_STATE, "ratingModal");
          toggleDrawer();
        }}
        size="small"
      >
        {t("common.feedback")}
      </FeedbackItem>
      <NavItem history={history}>
        <BriefLink to="/auth/logout">{t("common.logout")}</BriefLink>
      </NavItem>
    </>
  );

  const UnAuthenticatedMenu = () => (
    <>
      <Space height="10rem" />
      <NavItem history={history}>
        <Link id={GTM.nav.prefix + GTM.nav.login} to="/auth/login">
          {t("auth.signIn")} / {t("auth.joinNow")}
        </Link>
      </NavItem>
      <NavItem history={history}>
        <Link id={GTM.nav.prefix + GTM.nav.feed} to="/feed">
          {t("feed.title")}
        </Link>
      </NavItem>
      <NavItem history={history}>
        <Link id={GTM.nav.prefix + GTM.nav.aboutUs} to="/about-us">
          {t("common.aboutUs")}
        </Link>
      </NavItem>
      <Space height="10vh" />
      <Dropdown overlay={languageMenu} trigger={["click"]}>
        <LanguageSwitchItem id={GTM.nav.prefix + GTM.nav.language}>
          <GlobeIcon src={globe} className="globe-icon-svg"></GlobeIcon>
          {" " + languages[localization[i18n.language]].value}
        </LanguageSwitchItem>
      </Dropdown>
      <FeedbackItem
        id={GTM.nav.prefix + GTM.nav.feedback}
        onClick={() => {
          dispatchAction(TOGGLE_STATE, "ratingModal");
          toggleDrawer();
        }}
        size="small"
      >
        {t("common.feedback")}
      </FeedbackItem>
    </>
  );

  const DrawerMenu = () => (
    <MenuContainer>
      {drawerOpened && <CloseNav onClick={toggleDrawer} />}
      <NavList>
        {!authLoading && isAuthenticated ? (
          <AuthenticatedMenu />
        ) : (
          <UnAuthenticatedMenu />
        )}
      </NavList>
    </MenuContainer>
  );

  const renderNavigationBar = () => {
    return (
      <div>
        <StyledDrawer
          style={{
            minHeight: document.documentElement.clientHeight,
            ...drawerStyles,
          }}
          enableDragHandle
          open={drawerOpened}
          onOpenChange={toggleDrawer}
          position="right"
          sidebar={DrawerMenu()}
          sidebarStyle={sidebarStyle}
          className="app-drawer"
        >
          <Header
            authLoading={authLoading}
            onMenuClick={toggleDrawer}
            isAuthenticated={isAuthenticated}
            user={user}
            ws={ws}
            onFeedbackIconClick={() =>
              dispatchAction(TOGGLE_STATE, "ratingModal")
            }
            navSearch={navSearch}
            onSearchSubmit={handleSearchSubmit}
            onSearchClear={handleSearchClear}
          />

          {mobiletabs ? (
            <MobileTabs tabIndex={tabIndex} childComponent={props.children} />
          ) : null}
          <Main>
            <props.component {...props} searchKeywords={searchKeywords} />
            {feedbackFormState.error && (
              <ErrorAlert
                message={feedbackFormState.error}
                type="error"
                closable={true}
                fullWidthBanner={true}
              />
            )}
            {renderRatingModal()}
            {renderTextFeedbackModal()}
            {renderRadioModal()}
            {renderThanksModal()}
          </Main>
          {!hideFooter && <Footnote />}
          <CookieAlert />
        </StyledDrawer>
      </div>
    );
  };

  return <>{renderNavigationBar()}</>;
};

export default NavigationLayout;<|MERGE_RESOLUTION|>--- conflicted
+++ resolved
@@ -263,19 +263,16 @@
 
 const NavigationLayout = (props) => {
   const { t } = useTranslation();
-<<<<<<< HEAD
   const {
     authLoading,
     hideFooter,
     mobiletabs,
+    navSearch,
     tabIndex,
     isAuthenticated,
     user,
     ws,
   } = props;
-=======
-  const { authLoading, mobiletabs, navSearch, tabIndex, isAuthenticated, user } = props;
->>>>>>> 1a53ed03
   const history = useHistory();
   const [drawerOpened, setDrawerOpened] = useState(false);
   const [searchKeywords, setSearchKeywords] = useState(false);
