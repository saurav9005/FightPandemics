--- conflicted
+++ resolved
@@ -265,19 +265,13 @@
   const { t } = useTranslation();
   const {
     authLoading,
-<<<<<<< HEAD
     hideFooter,
-=======
->>>>>>> 39b556fe
     mobiletabs,
     navSearch,
     tabIndex,
     isAuthenticated,
     user,
-<<<<<<< HEAD
     ws,
-=======
->>>>>>> 39b556fe
   } = props;
   const history = useHistory();
   const [drawerOpened, setDrawerOpened] = useState(false);
@@ -725,13 +719,8 @@
           {mobiletabs ? (
             <MobileTabs tabIndex={tabIndex} childComponent={props.children} />
           ) : null}
-<<<<<<< HEAD
-          <Main isProfile={props?.isProfile}>
-            <props.component {...props} searchKeywords={searchKeywords} />
-=======
           <Main>
             <props.component {...props} />
->>>>>>> 39b556fe
             {feedbackFormState.error && (
               <ErrorAlert
                 message={feedbackFormState.error}
