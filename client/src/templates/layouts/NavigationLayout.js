import { Drawer, List, Button, WhiteSpace } from "antd-mobile";
import { Alert, Typography } from "antd";
import axios from "axios";
import React, { useState, useReducer } from "react";
import { Link, useHistory } from "react-router-dom";
import styled from "styled-components";
import { getInitialsFromFullName } from "utils/userInfo";
import TextAvatar from "components/TextAvatar";
import CookieAlert from "components/CookieAlert";
import FeedbackSubmitButton from "components/Button/FeedbackModalButton";
import Footnote from "components/Footnote";
import Header from "components/Header";
import Main from "./Main";
import MobileTabs from "./MobileTabs";
import RadioGroup from "components/Feedback/RadioGroup";
import RadioModal from "components/Feedback/RadioModal";
import RatingModal from "components/Feedback/RatingModal";
import FormInput from "components/Input/FormInput";
import TextFeedbackModal from "components/Feedback/TextFeedbackModal";
import ThanksModal from "components/Feedback/ThanksModal";
import withLabel from "components/Input/with-label";
import { theme } from "constants/theme";
<<<<<<< HEAD
import {
  TOGGLE_STATE,
  SET_VALUE,
  FEEDBACK_FORM_SUBMIT,
  FEEDBACK_FORM_SUBMIT_ERROR,
} from "hooks/actions/feedbackActions";
import {
  feedbackReducer,
  feedbackFormReducer,
  initialState,
} from "hooks/reducers/feedbackReducers";
import Logo from "components/Logo";
import logo from "assets/logo.svg";
=======
import GTM from "constants/gtm-tags";
>>>>>>> ee4797e7

const { royalBlue, tropicalBlue, white, orangeRed } = theme.colors;

const drawerStyles = {
  position: "relative",
  overflow: "hidden",
  WebkitOverflowScrolling: "touch",
};

const sidebarStyle = {
  background: `${royalBlue}`,
};

const MenuContainer = styled.div`
  width: 63vw !important;
  overflow: hidden;
  @media screen and (min-width: 1024px) {
    width: 20vw !important;
  }
`;

const NavList = styled(List)`
  & .am-list-body {
    background: unset;
    border-width: 0 !important;
    position: absolute;
    width: 100%;
    & div:not(:last-child) {
      & .am-list-line {
        border-bottom: 0;
      }
    }
    &::after {
      height: 0px !important;
    }

    &::before {
      height: 0px !important;
    }
  }
`;

const AvatarContainer = styled.div`
  display: flex;
  flex-direction: column;
  align-items: center;
`;

const NavItem = styled(List.Item)`
  background: unset;
  padding-left: 2.1rem;
  height: ${(props) => props.height ?? "inherit"};
  & .am-list-line {
    border-bottom: 0;
    &:after {
      height: 0 !important;
    }
    & .am-list-content {
      color: ${white};
      cursor: pointer;
      font-family: "Poppins", sans-serif;
      font-size: ${(props) => (props.size === "small" ? "2rem" : "2.4rem")};
      font-weight: ${(props) => (props.size === "small" ? "400" : "600")};
      line-height: 6rem;
      padding: 0;
      margin: ${(props) =>
        typeof props.margin != undefined ? props.margin : "inherit"};
    }
  }

  &.am-list-item-active {
    background: ${tropicalBlue};
  }
`;

const NavItemBrief = styled(NavItem)`
  padding-left: 2.75rem;
  & .am-list-line {
    border-bottom: 0;
    &:after {
      height: 0 !important;
    }
    & .am-list-content {
      font-size: 1.8rem;
      font-weight: normal;
      line-height: 3.5rem;
    }
  }
`;

const UserName = styled(Typography.Text)`
  padding: 1.2rem 1.2rem;
  font-family: Poppins;
  font-size: 16px;
  font-weight: 500;
  font-stretch: normal;
  font-style: normal;
  line-height: normal;
  letter-spacing: 0.4px;
  color: ${white};
`;

const Space = styled.div`
  height: ${(props) => props.height ?? "1rem"};
`;

const CloseNav = styled(Button).attrs(() => ({
  inline: true,
  icon: "cross",
  size: "lg",
}))`
  background: unset;
  border-width: 0 !important;
  border-radius: 0;
  color: ${white};
  cursor: pointer;
  font-size: 2rem;
  position: absolute;
  top: 4px;
  right: 0.4rem;
  z-index: 300;

  &.am-button-active {
    background: none;
    color: ${white};
  }
  &::before {
    display: none;
  }

  .am-icon {
    stroke-width: 2px;
    stroke: ${white};
  }
`;

const ErrorAlert = styled(Alert)`
  background-color: ${orangeRed};
  .ant-alert-message {
    color: ${white};
  }
`;

const BriefLink = styled(Link)`
  font-size: 1.8rem;
  font-weight: normal;
  line-height: 4.5rem;
`;

const DividerLine = styled.div`
  height: 0.1px;
  background-color: ${white};
  margin-left: 1rem;
  margin-bottom: 1rem;
`;

const AvatarInitials = styled(Typography.Text)`
  font-family: Poppins;
  font-size: 32.9px;
  font-weight: 500;
  font-stretch: normal;
  font-style: normal;
`;

const TEXT_FEEDBACK = [
  {
    stateKey: "mostValuableFeature",
    label: "Which features are the most valuable to you?",
  },
  {
    stateKey: "whatWouldChange",
    label:
      "If you could change one thing about FightPandemics, what would it be?",
  },
  { stateKey: "generalFeedback", label: "Any other feedback for us?" },
];

const NavigationLayout = (props) => {
  const { authLoading, mobiletabs, tabIndex, isAuthenticated, user } = props;
  const history = useHistory();
  const [drawerOpened, setDrawerOpened] = useState(false);

  const displayInitials = (user) => {
    if (user?.firstName && user?.lastName) {
      return (
        <AvatarInitials>
          {getInitialsFromFullName(`${user.firstName} ${user.lastName}`)}
        </AvatarInitials>
      );
    }
  };

  const displayFullName = (user) =>
    user ? `${user?.firstName} ${user?.lastName}` : "";

  const [feedbackState, feedbackDispatch] = useReducer(
    feedbackReducer,
    initialState.feedbackReducer,
  );

  const [feedbackFormState, feedbackFormDispatch] = useReducer(
    feedbackFormReducer,
    initialState.feedbackFormReducer,
  );

  const {
    ratingModal,
    textFeedbackModal,
    radioModal,
    thanksModal,
    rating,
    mostValuableFeature,
    whatWouldChange,
    generalFeedback,
    age,
    covidImpact,
  } = feedbackState;

  const dispatchAction = (type, key, value) => {
    feedbackDispatch({ type, key, value });
  };

  const toggleDrawer = () => {
    setDrawerOpened(!drawerOpened);
  };

  const toggleModal = (modalName) => {
    dispatchAction(TOGGLE_STATE, modalName);
  };

  const closeRatingModal = (ratingValue) => {
    if (drawerOpened) {
      toggleDrawer();
    }
    dispatchAction(SET_VALUE, "rating", ratingValue);
    toggleModal("ratingModal");
    toggleModal("textFeedbackModal");
  };

  const closeTextFeedbackModal = () => {
    toggleModal("textFeedbackModal");
    toggleModal("radioModal");
  };

  const closeRadioModal = () => {
    submitFeedbackForm();
    toggleModal("radioModal");
    if (!feedbackFormState.error) {
      toggleModal("thanksModal");
    }
  };

  const submitFeedbackForm = async (user) => {
    feedbackFormDispatch({ type: FEEDBACK_FORM_SUBMIT });
    try {
      await axios.post("/api/feedback", {
        rating,
        age,
        userId: user.id,
        covidImpact,
        generalFeedback,
        mostValuableFeature,
        whatWouldChange,
      });
    } catch (err) {
      const message = err.response?.data?.message || err.message;
      feedbackFormDispatch({
        type: FEEDBACK_FORM_SUBMIT_ERROR,
        error: `Could not submit feedback, reason: ${message}`,
      });
    }
  };

  const renderThanksModal = () => {
    return (
      <ThanksModal
        onClose={() => toggleModal("thanksModal")}
        visible={thanksModal}
        transparent
        closable
        maskClosable
      >
        <h2 className="title">Thank you!</h2>
        <p>
          Your input means a lot and helps us help you and others during and
          after the COVID-19 pandemic.
        </p>
        <Logo src={logo} alt="FightPandemics logo" />
      </ThanksModal>
    );
  };

  const renderRadioModal = () => {
    const inputLabelsText = [
      {
        stateKey: "age",
        label: "What is your age?",
        type: "number",
      },
    ];

    const radioButtonOptions = [
      {
        stateKey: "covidImpact",
        value: "I go to work/school normally",
      },
      {
        stateKey: "covidImpact",
        value: "I am healthy but in a stay-at-home quarantine",
      },
      {
        stateKey: "covidImpact",
        value: "I have mild symptoms but haven't been tested",
      },
      {
        stateKey: "covidImpact",
        value: "I am diagnosed with Covid-19",
      },
    ];

    const RadioGroupWithLabel = withLabel(() => (
      <RadioGroup
        onChange={(e) =>
          dispatchAction(SET_VALUE, "covidImpact", e.target.value)
        }
        options={radioButtonOptions}
        value={covidImpact}
        padding="1rem 1rem"
      />
    ));
    return (
      <RadioModal
        maskClosable
        closable
        visible={radioModal}
        onClose={() => closeRadioModal()}
        transparent
      >
        <h2 className="title">We are almost done!</h2>
        {inputLabelsText.map(({ label, stateKey, type }) => (
          <>
            <FormInput
              type={type}
              key={stateKey}
              inputTitle={label}
              onChange={(e) =>
                dispatchAction(SET_VALUE, stateKey, parseInt(e.target.value))
              }
            />
            <RadioGroupWithLabel label="How has COVID-19 impacted you?" />
          </>
        ))}
        <FeedbackSubmitButton
          title="Submit Feedback"
          onClick={closeRadioModal}
        />
      </RadioModal>
    );
  };

  const renderTextFeedbackModal = () => {
    return (
      <TextFeedbackModal
        maskClosable
        closable
        visible={textFeedbackModal}
        onClose={closeTextFeedbackModal}
        transparent
      >
        <h2 className="title">
          Thank you for being an early user of FightPandemics!
        </h2>
        {TEXT_FEEDBACK.map(({ label, stateKey }) => (
          <FormInput
            key={stateKey}
            inputTitle={label}
            onChange={(e) =>
              dispatchAction(SET_VALUE, stateKey, e.target.value)
            }
          />
        ))}
        <FeedbackSubmitButton title="Next" onClick={closeTextFeedbackModal} />
      </TextFeedbackModal>
    );
  };

  const renderRatingModal = () => {
    const ratingScale = [1, 2, 3, 4, 5];
    return (
      <RatingModal
        maskClosable
        closable={false}
        visible={ratingModal}
        transparent
      >
        <h3 className="title">How well does FightPandemics meet your needs?</h3>
        <div className="rectangle">
          {ratingScale.map((rating, index) => (
            <div key={index} onClick={() => closeRatingModal(rating)}>
              {rating}
            </div>
          ))}
        </div>
        <div className="scale-text">
          <div>Poorly</div>
          <div className="spacer"></div>
          <div>Very well</div>
        </div>
      </RatingModal>
    );
  };

  const AuthenticatedMenu = () => (
    <>
      <WhiteSpace size="lg" />
      <AvatarContainer>
        <NavItem history={history}>
          <TextAvatar size={80} alt="avatar">
            {displayInitials(user)}
          </TextAvatar>
        </NavItem>
        <UserName>{displayFullName(user)}</UserName>
      </AvatarContainer>
      <DividerLine />
      <NavItem history={history}>
        <Link to={`/profile/${user?.id}`}>Profile</Link>
      </NavItem>
      <NavItem>
        Organisation
        {user?.organisations?.length > 0
          ? user?.organisations?.map((organisation) => (
              <NavItemBrief history={history} key={organisation._id}>
                <Link to={`/organisation/${organisation._id}`}>
                  {organisation.name}
                </Link>
              </NavItemBrief>
            ))
          : null}
        <NavItemBrief>
          <Link
            id={GTM.nav.prefix + GTM.nav.addOrg}
            to="/create-organisation-profile"
          >
            + Add Organisation
          </Link>
        </NavItemBrief>
      </NavItem>
      <NavItem history={history}>
        <Link
          id={GTM.nav.prefix + GTM.nav.feed}
          to={{
            pathname: "/feed",
            user,
          }}
        >
          Help Board
        </Link>
      </NavItem>
      <NavItem history={history}>
        <Link id={GTM.nav.prefix + GTM.nav.aboutUs} to="/about-us">
          About Us
        </Link>
      </NavItem>
      <Space height="12rem" />
      <NavItem history={history}>
        <BriefLink to="/auth/logout">Sign Out</BriefLink>
      </NavItem>
    </>
  );

  const UnAuthenticatedMenu = () => (
    <>
      <NavItem history={history}>
        <Link id={GTM.nav.prefix + GTM.nav.login} to="/auth/login">
          Sign In / Join Now
        </Link>
      </NavItem>
      <NavItem history={history}>
        <Link id={GTM.nav.prefix + GTM.nav.aboutUs} to="/about-us">
          About Us
        </Link>
      </NavItem>
      <NavItem
        size={"small"}
        margin={"8rem 0 0"}
        onClick={() => dispatchAction(TOGGLE_STATE, "ratingModal")}
      >
        Feedback
      </NavItem>
      {drawerOpened && <CloseNav onClick={toggleDrawer} />}
    </>
  );

  const DrawerMenu = () => (
    <MenuContainer>
      {drawerOpened && <CloseNav onClick={toggleDrawer} />}
      <NavList>
        {!authLoading && isAuthenticated ? (
          <AuthenticatedMenu />
        ) : (
          <UnAuthenticatedMenu />
        )}
      </NavList>
    </MenuContainer>
  );

  const renderNavigationBar = () => {
    return (
      <div>
        <Drawer
          style={{
            minHeight: document.documentElement.clientHeight,
            ...drawerStyles,
          }}
          enableDragHandle
          open={drawerOpened}
          onOpenChange={toggleDrawer}
          position="right"
          sidebar={DrawerMenu()}
          sidebarStyle={sidebarStyle}
          className="app-drawer"
        >
          <Header
            authLoading={authLoading}
            onMenuClick={toggleDrawer}
            isAuthenticated={isAuthenticated}
            user={user}
            onFeedbackIconClick={() =>
              dispatchAction(TOGGLE_STATE, "ratingModal")
            }
          />
          {mobiletabs ? (
            <MobileTabs tabIndex={tabIndex} childComponent={props.children} />
          ) : null}
          <Main>
            <props.component {...props} />
            {renderRatingModal()}
            {renderTextFeedbackModal()}
            {renderRadioModal()}
            {renderThanksModal()}
            {feedbackFormState.error && (
              <ErrorAlert
                message={feedbackFormState.error}
                type="error"
                closable={true}
              />
            )}
          </Main>
          <Footnote />
          <CookieAlert />
        </Drawer>
      </div>
    );
  };

  return <>{renderNavigationBar()}</>;
};

export default NavigationLayout;<|MERGE_RESOLUTION|>--- conflicted
+++ resolved
@@ -20,7 +20,6 @@
 import ThanksModal from "components/Feedback/ThanksModal";
 import withLabel from "components/Input/with-label";
 import { theme } from "constants/theme";
-<<<<<<< HEAD
 import {
   TOGGLE_STATE,
   SET_VALUE,
@@ -34,9 +33,7 @@
 } from "hooks/reducers/feedbackReducers";
 import Logo from "components/Logo";
 import logo from "assets/logo.svg";
-=======
 import GTM from "constants/gtm-tags";
->>>>>>> ee4797e7
 
 const { royalBlue, tropicalBlue, white, orangeRed } = theme.colors;
 
