--- conflicted
+++ resolved
@@ -700,13 +700,12 @@
     </MenuContainer>
   );
 
-<<<<<<< HEAD
   const renderNavigationBar = () => {
     return (
       <div>
         <StyledDrawer
           style={{
-            minHeight: document.documentElement.clientHeight,
+            // minHeight: document.documentElement.clientHeight, --Causing extra padding at the bottom of the page when page is adjusted
             ...drawerStyles,
           }}
           enableDragHandle
@@ -727,33 +726,6 @@
               dispatchAction(TOGGLE_STATE, "ratingModal")
             }
           />
-=======
-  const renderNavigationBar = () => (
-    <div>
-      <Drawer
-        style={{
-          // minHeight: document.documentElement.clientHeight, --Causing extra padding at the bottom of the page when page is adjusted
-          ...drawerStyles,
-        }}
-        enableDragHandle
-        open={drawerOpened}
-        onOpenChange={toggleDrawer}
-        position="right"
-        sidebar={DrawerMenu()}
-        sidebarStyle={sidebarStyle}
-        className="app-drawer"
-      >
-        <Header
-          authLoading={authLoading}
-          onMenuClick={toggleDrawer}
-          isAuthenticated={isAuthenticated}
-          user={user}
-          onFeedbackIconClick={() =>
-            dispatchAction(TOGGLE_STATE, "ratingModal")
-          }
-        />
->>>>>>> e4b9ce99
-
           {mobiletabs ? (
             <MobileTabs tabIndex={tabIndex} childComponent={props.children} />
           ) : null}
