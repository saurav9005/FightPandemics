--- conflicted
+++ resolved
@@ -191,7 +191,6 @@
 
   const AuthenticatedMenu = () => (
     <>
-<<<<<<< HEAD
       <NavList>
         {isAuthenticated ? (
           <>
@@ -208,14 +207,12 @@
         )}
         <NavItem history={history} link="/about-us">
           About Us
-=======
       <WhiteSpace size="lg" />
       <AvatarContainer>
         <NavItem history={history}>
           <TextAvatar size={80} alt="avatar">
             {displayInitials(user)}
           </TextAvatar>
->>>>>>> cb0d902f
         </NavItem>
         <UserName>{displayFullName(user)}</UserName>
       </AvatarContainer>
