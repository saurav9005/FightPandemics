import { Drawer, List, Button, WhiteSpace } from "antd-mobile";
import { Typography, Menu, Dropdown, Badge } from "antd";
import axios from "axios";
import React, { useState, useReducer } from "react";
import { Link, useHistory } from "react-router-dom";
import styled from "styled-components";
import { useTranslation } from "react-i18next";
import { getInitialsFromFullName } from "utils/userInfo";
import i18n from "../../i18n";
import { localization, languages } from "locales/languages";
import globe from "assets/icons/globe-white.svg";
import SvgIcon from "components/Icon/SvgIcon";
import CookieAlert from "components/CookieAlert";
import FeedbackSubmitButton from "components/Button/FeedbackModalButton";
import Footnote from "components/Footnote";
import Header from "components/Header";
import Main from "./Main";
import MobileTabs from "./MobileTabs";
import RadioGroup from "components/Feedback/RadioGroup";
import RadioModal from "components/Feedback/RadioModal";
import RatingModal from "components/Feedback/RatingModal";
import FormInput from "components/Input/FormInput";
import TextFeedbackModal from "components/Feedback/TextFeedbackModal";
import ThanksModal from "components/Feedback/ThanksModal";
import withLabel from "components/Input/with-label";
import ErrorAlert from "components/Alert/ErrorAlert";
import { theme } from "constants/theme";
import {
  TOGGLE_STATE,
  SET_VALUE,
  FEEDBACK_FORM_SUBMIT,
  FEEDBACK_FORM_SUBMIT_ERROR,
} from "hooks/actions/feedbackActions";
import {
  feedbackReducer,
  feedbackFormReducer,
  initialState,
} from "hooks/reducers/feedbackReducers";
import Logo from "components/Logo";
import logo from "assets/logo.svg";
import GTM from "constants/gtm-tags";
import ProfilePic from "../../components/Picture/ProfilePic";

const { royalBlue, tropicalBlue, white } = theme.colors;

const drawerStyles = {
  position: "relative",
  overflow: "hidden",
  WebkitOverflowScrolling: "touch",
};

const sidebarStyle = {
  background: `${royalBlue}`,
};

const GlobeIcon = styled(SvgIcon)`
  vertical-align: baseline;
`;

const MenuContainer = styled.div`
  width: 63vw !important;
  overflow: hidden;
  @media screen and (min-width: 1024px) {
    width: 20vw !important;
  }
`;

const NavList = styled(List)`
  & .am-list-body {
    background: unset;
    border-width: 0 !important;
    position: absolute;
    width: 100%;
    & div:not(:last-child) {
      & .am-list-line {
        border-bottom: 0;
      }
    }
    &::after {
      height: 0px !important;
    }

    &::before {
      height: 0px !important;
    }
  }
`;

const AvatarContainer = styled.div`
  display: flex;
  flex-direction: column;
  align-items: center;
`;

const FeedbackItem = styled(List.Item)`
  background: unset;
  padding-left: 2.1rem;
  cursor: pointer;
  height: ${(props) => props.height ?? "inherit"};
  & .am-list-line {
    border-bottom: 0;
    &:after {
      height: 0 !important;
    }
    pointer-events: none;
    & .am-list-content {
      color: ${white};
      pointer: none;
      font-family: "Poppins", sans-serif;
      font-size: ${(props) => (props.size === "small" ? "2rem" : "2.4rem")};
      font-weight: ${(props) => (props.size === "small" ? "400" : "600")};
      line-height: 6rem;
      padding: 0;
      margin: ${(props) =>
        typeof props.margin != undefined ? props.margin : "inherit"};
    }
  }

  &.am-list-item-active {
    background: ${tropicalBlue};
  }
`;

const LanguageSwitchItem = styled(List.Item)`
  background: unset;
  padding-left: 2.1rem;
  font-family: "Poppins", sans-serif;
  font-size: ${(props) => (props.size === "small" ? "2rem" : "2.4rem")};
  & .am-list-line {
    border-bottom: 0;
    &:after {
      height: 0 !important;
    }
    pointer-events: none;
    & .am-list-content {
      color: ${white};
      pointer: none;
      line-height: 6rem;
      padding: 0;
      margin: ${(props) =>
        typeof props.margin != undefined ? props.margin : "inherit"};
    }
  }
`;

const NavItem = styled(List.Item)`
  background: unset;
  padding-left: 2.1rem;
  height: ${(props) => props.height ?? "inherit"};
  & .am-list-line {
    border-bottom: 0;
    &:after {
      height: 0 !important;
    }
    & .am-list-content {
      color: ${white};
      cursor: pointer;
      font-family: "Poppins", sans-serif;
      font-size: ${(props) => (props.size === "small" ? "2rem" : "2.4rem")};
      font-weight: ${(props) => (props.size === "small" ? "400" : "600")};
      line-height: 6rem;
      padding: 0;
      margin: ${(props) =>
        typeof props.margin != undefined ? props.margin : "inherit"};
    }
  }

  &.am-list-item-active {
    background: ${tropicalBlue};
  }
`;

const NavItemBrief = styled(NavItem)`
  padding-left: 2.75rem;
  & .am-list-line {
    border-bottom: 0;
    &:after {
      height: 0 !important;
    }
    & .am-list-content {
      font-size: 1.8rem;
      font-weight: normal;
      line-height: 3.5rem;
    }
  }
`;

const UserName = styled(Typography.Text)`
  padding: 1.2rem 1.2rem;
  font-family: Poppins;
  font-size: 1.6rem;
  font-weight: 500;
  font-stretch: normal;
  text-align: center;
  font-style: normal;
  line-height: normal;
  letter-spacing: 0.4px;
  color: ${white};
`;

const Space = styled.div`
  height: ${(props) => props.height ?? "1rem"};

  @media (max-height: 699px) {
    height: ${(props) => props.limitMobileHeight && 0};
  }
`;

const CloseNav = styled(Button).attrs(() => ({
  inline: true,
  icon: "cross",
  size: "lg",
}))`
  background: unset;
  border-width: 0 !important;
  border-radius: 0;
  color: ${white};
  cursor: pointer;
  font-size: 2rem;
  position: absolute;
  top: 0.4rem;
  right: 0.4rem;
  z-index: 300;

  &.am-button-active {
    background: none;
    color: ${white};
  }
  &::before {
    display: none;
  }

  .am-icon {
    stroke-width: 0.2rem;
    stroke: ${white};
  }
`;

const BriefLink = styled(Link)`
  font-size: 1.8rem;
  font-weight: normal;
  line-height: 4.5rem;
`;

const DividerLine = styled.div`
  height: 0.1px;
  background-color: ${white};
  margin-left: 1rem;
  margin-bottom: 1rem;
`;

const RatingWrapper = styled.div`
  &:hover {
    cursor: pointer;
  }
`;

const StyledDrawer = styled(Drawer)`
  .am-drawer-draghandle {
    visibility: hidden;
  }
`;

const NavigationLayout = (props) => {
  const { t } = useTranslation();
  const {
    authLoading,
<<<<<<< HEAD
    hideFooter,
=======
>>>>>>> b478be44
    mobiletabs,
    navSearch,
    tabIndex,
    isAuthenticated,
    user,
<<<<<<< HEAD
    ws,
=======
>>>>>>> b478be44
  } = props;
  const history = useHistory();
  const [drawerOpened, setDrawerOpened] = useState(false);

  const TEXT_FEEDBACK = [
    {
      stateKey: "mostValuableFeature",
      label: t("feedback.mostValuable"),
    },
    {
      stateKey: "whatWouldChange",
      label: t("feedback.oneChange"),
    },
    { stateKey: "generalFeedback", label: t("feedback.otherFeedback") },
  ];

  const displayAvatar = (user) => {
    if (user?.photo || (user?.firstName && user?.lastName)) {
      return (
        <ProfilePic
          user={user}
          initials={getInitialsFromFullName(
            `${user.firstName} ${user.lastName}`,
          )}
        />
      );
    }
  };

  const displayFullName = (user) =>
    user ? `${user?.firstName} ${user?.lastName}` : "";

  const [feedbackState, feedbackDispatch] = useReducer(
    feedbackReducer,
    initialState.feedbackReducer,
  );

  const [feedbackFormState, feedbackFormDispatch] = useReducer(
    feedbackFormReducer,
    initialState.feedbackFormReducer,
  );

  const {
    ratingModal,
    textFeedbackModal,
    radioModal,
    thanksModal,
    rating,
    mostValuableFeature,
    whatWouldChange,
    generalFeedback,
    age,
    covidImpact,
  } = feedbackState;

  const dispatchAction = (type, key, value) => {
    feedbackDispatch({ type, key, value });
  };

  const toggleDrawer = () => {
    setDrawerOpened(!drawerOpened);
  };

  const toggleModal = (modalName) => {
    dispatchAction(TOGGLE_STATE, modalName);
  };

  const closeModalandReset = (modalName, actionNames = null) => {
    if (actionNames) {
      actionNames.forEach((action) => dispatchAction(SET_VALUE, action, ""));
    }

    toggleModal(modalName);
  };

  const nextModal = (currentModal, nextModal, actionName, value) => {
    if (actionName && value) {
      dispatchAction(SET_VALUE, actionName, value);
    }

    toggleModal(currentModal);
    toggleModal(nextModal);
  };

  const changeLanguage = (lng) => {
    i18n.changeLanguage(lng);
    window.localStorage.setItem("locale", lng);
  };

  const languageMenu = (
    <Menu>
      {Object.entries(languages).map(([key, label]) => (
        <Menu.Item key={key}>
          <div
            style={
              i18n.language === key
                ? { fontWeight: "bold" }
                : { fontWeight: "normal" }
            }
            onClick={() => changeLanguage(key)}
            id={GTM.nav.prefix + GTM.nav.language + GTM.language[key]}
          >
            {label.text}
          </div>
        </Menu.Item>
      ))}
    </Menu>
  );

  const submitFeedbackForm = async () => {
    feedbackFormDispatch({ type: FEEDBACK_FORM_SUBMIT });

    try {
      const res = await axios.post("/api/feedback", {
        rating,
        age,
        ...(user && { userId: user.id }),
        covidImpact,
        generalFeedback,
        mostValuableFeature,
        whatWouldChange,
      });

      if (res) {
        toggleModal("thanksModal");
        setTimeout(() => dispatchAction(SET_VALUE, "thanksModal", false), 3000);
      }
    } catch (err) {
      const message = err.response?.data?.message || err.message;
      const translatedErrorMessage = t([
        `error.${message}`,
        `error.http.${message}`,
      ]);
      feedbackFormDispatch({
        type: FEEDBACK_FORM_SUBMIT_ERROR,
        error: `${t(
          "error.failedSubmittingFeedback",
        )} ${translatedErrorMessage}`,
      });
    }
  };

  const renderThanksModal = () => (
    <ThanksModal
      onClose={() => closeModalandReset("thanksModal")}
      visible={thanksModal}
      transparent
      closable
    >
      <h2 className="title">{t("feedback.thankYou")}</h2>
      <p>{t("feedback.thankYouMessage")}</p>
      <Link to={isAuthenticated ? "/feed" : "/"}>
        <Logo src={logo} alt={t("alt.logo")} />
      </Link>
    </ThanksModal>
  );

  const renderRadioModal = () => {
    const inputLabelsText = [
      {
        stateKey: "age",
        label: t("feedback.radio.age"),
        type: "number",
      },
    ];

    const radioButtonOptions = [
      {
        stateKey: "covidImpact",
        value: t("feedback.radio.unaffected"),
      },
      {
        stateKey: "covidImpact",
        value: t("feedback.radio.quarantine"),
      },
      {
        stateKey: "covidImpact",
        value: t("feedback.radio.symptomaticUntested"),
      },
      {
        stateKey: "covidImpact",
        value: t("feedback.radio.diagnosed"),
      },
    ];

    const RadioGroupWithLabel = withLabel(() => (
      <RadioGroup
        onChange={(e) =>
          dispatchAction(SET_VALUE, "covidImpact", e.target.value)
        }
        options={radioButtonOptions}
        value={covidImpact}
        padding="1rem 1rem"
      />
    ));
    return (
      <RadioModal
        visible={radioModal}
        onClose={() => closeModalandReset("radioModal", ["covidImpact", "age"])}
        transparent
        closable
      >
        <h2 className="title">{t("feedback.almostFinished")}</h2>
        {inputLabelsText.map(({ label, stateKey, type }) => (
          <>
            <FormInput
              type={type}
              key={stateKey}
              inputTitle={label}
              onChange={(e) =>
                dispatchAction(SET_VALUE, stateKey, parseInt(e.target.value))
              }
            />
            <RadioGroupWithLabel label={t("feedback.howImpacted")} />
          </>
        ))}
        <FeedbackSubmitButton
          title={t("onboarding.common.submit")}
          onClick={() => {
            toggleModal("radioModal");
            submitFeedbackForm();
          }}
        />
      </RadioModal>
    );
  };

  const renderTextFeedbackModal = () => {
    return (
      <TextFeedbackModal
        visible={textFeedbackModal}
        onClose={() => {
          closeModalandReset(
            "textFeedbackModal",
            TEXT_FEEDBACK.map(({ stateKey }) => stateKey),
          );
        }}
        transparent
        closable
      >
        <h2 className="title">{t("feedback.thankYouEarly")}</h2>
        {TEXT_FEEDBACK.map(({ label, stateKey }) => (
          <FormInput
            key={stateKey}
            inputTitle={label}
            onChange={(e) =>
              dispatchAction(SET_VALUE, stateKey, e.target.value)
            }
          />
        ))}
        <FeedbackSubmitButton
          title={t("onboarding.common.next")}
          onClick={() => nextModal("textFeedbackModal", "radioModal")}
        />
      </TextFeedbackModal>
    );
  };

  const renderRatingModal = () => {
    const ratingScale = [1, 2, 3, 4, 5];
    return (
      <RatingModal
        onClose={() => closeModalandReset("ratingModal", ["rating"])}
        visible={ratingModal}
        closable
        transparent
      >
        <h3 className="title">{t("feedback.howMeetNeeds")}</h3>
        <div className="rectangle">
          {ratingScale.map((rating, index) => (
            <RatingWrapper
              key={index}
              onClick={() =>
                nextModal("ratingModal", "textFeedbackModal", "rating", rating)
              }
            >
              {rating}
            </RatingWrapper>
          ))}
        </div>
        <div className="scale-text">
          <div>{t("feedback.poorly")}</div>
          <div className="spacer"></div>
          <div>{t("feedback.well")}</div>
        </div>
      </RatingModal>
    );
  };

  const AuthenticatedMenu = () => (
    <>
      <WhiteSpace size="lg" />
      <AvatarContainer>
        {displayAvatar(user)}
        <UserName>{displayFullName(user)}</UserName>
      </AvatarContainer>
      <DividerLine />
      <NavItem history={history}>
        <Link to={`/profile/${user?.id || user?._id}`}>
          {t("common.profile")}
        </Link>
      </NavItem>
      <NavItem>
        {t("post.organisation")}
        {user?.organisations?.length > 0
          ? user?.organisations?.map((organisation) => (
              <NavItemBrief
                history={history}
                key={organisation._id}
                onClick={toggleDrawer}
              >
                <Link to={`/organisation/${organisation._id}`}>
                  {organisation.name}
                </Link>
              </NavItemBrief>
            ))
          : null}
        <NavItemBrief>
          <Link
            id={GTM.nav.prefix + GTM.nav.addOrg}
            to="/create-organisation-profile"
          >
            + {t("common.addOrg")}
          </Link>
        </NavItemBrief>
      </NavItem>
      <NavItem history={history}>
        <Link
          id={GTM.nav.prefix + GTM.nav.feed}
          to={{
            pathname: "/feed",
            user,
          }}
        >
          {t("feed.title")}
        </Link>
      </NavItem>
      <NavItem history={history}>
        <Link id={GTM.nav.prefix + GTM.nav.aboutUs} to="/about-us">
          {t("common.aboutUs")}
        </Link>
      </NavItem>
      <Space height="10vh" limitMobileHeight />
      <Dropdown overlay={languageMenu} trigger={["click"]}>
        <LanguageSwitchItem id={GTM.nav.prefix + GTM.nav.language}>
          <GlobeIcon src={globe} className="globe-icon-svg"></GlobeIcon>
          {" " + languages[localization[i18n.language]].value}
        </LanguageSwitchItem>
      </Dropdown>
      <FeedbackItem
        id={GTM.nav.prefix + GTM.nav.feedback}
        onClick={() => {
          dispatchAction(TOGGLE_STATE, "ratingModal");
          toggleDrawer();
        }}
        size="small"
      >
        {t("common.feedback")}
      </FeedbackItem>
      <NavItem history={history}>
        <BriefLink to="/auth/logout">{t("common.logout")}</BriefLink>
      </NavItem>
    </>
  );

  const UnAuthenticatedMenu = () => (
    <>
      <Space height="10rem" />
      <NavItem history={history}>
        <Link id={GTM.nav.prefix + GTM.nav.login} to="/auth/login">
          {t("auth.signIn")} / {t("auth.joinNow")}
        </Link>
      </NavItem>
      <NavItem history={history}>
        <Link id={GTM.nav.prefix + GTM.nav.feed} to="/feed">
          {t("feed.title")}
        </Link>
      </NavItem>
      <NavItem history={history}>
        <Link id={GTM.nav.prefix + GTM.nav.aboutUs} to="/about-us">
          {t("common.aboutUs")}
        </Link>
      </NavItem>
      <Space height="10vh" />
      <Dropdown overlay={languageMenu} trigger={["click"]}>
        <LanguageSwitchItem id={GTM.nav.prefix + GTM.nav.language}>
          <GlobeIcon src={globe} className="globe-icon-svg"></GlobeIcon>
          {" " + languages[localization[i18n.language]].value}
        </LanguageSwitchItem>
      </Dropdown>
      <FeedbackItem
        id={GTM.nav.prefix + GTM.nav.feedback}
        onClick={() => {
          dispatchAction(TOGGLE_STATE, "ratingModal");
          toggleDrawer();
        }}
        size="small"
      >
        {t("common.feedback")}
      </FeedbackItem>
    </>
  );

  const DrawerMenu = () => (
    <MenuContainer>
      {drawerOpened && <CloseNav onClick={toggleDrawer} />}
      <NavList>
        {!authLoading && isAuthenticated ? (
          <AuthenticatedMenu />
        ) : (
          <UnAuthenticatedMenu />
        )}
      </NavList>
    </MenuContainer>
  );

  const renderNavigationBar = () => {
    return (
      <div>
        <StyledDrawer
          style={{
            // minHeight: document.documentElement.clientHeight, --Causing extra padding at the bottom of the page when page is adjusted
            ...drawerStyles,
          }}
          enableDragHandle
          open={drawerOpened}
          onOpenChange={toggleDrawer}
          position="right"
          sidebar={DrawerMenu()}
          sidebarStyle={sidebarStyle}
          className="app-drawer"
        >
          <Header
            authLoading={authLoading}
            onMenuClick={toggleDrawer}
            isAuthenticated={isAuthenticated}
            user={user}
            ws={ws}
            onFeedbackIconClick={() =>
              dispatchAction(TOGGLE_STATE, "ratingModal")
            }
            navSearch={navSearch}
          />
          {mobiletabs ? (
            <MobileTabs tabIndex={tabIndex} childComponent={props.children} />
          ) : null}
          <Main>
            <props.component {...props} />
            {feedbackFormState.error && (
              <ErrorAlert
                message={feedbackFormState.error}
                type="error"
                closable={true}
                fullWidthBanner={true}
              />
            )}
            {renderRatingModal()}
            {renderTextFeedbackModal()}
            {renderRadioModal()}
            {renderThanksModal()}
          </Main>
          {!hideFooter && <Footnote />}
          <CookieAlert />
        </StyledDrawer>
      </div>
    );
  };

  return <>{renderNavigationBar()}</>;
};

export default NavigationLayout;<|MERGE_RESOLUTION|>--- conflicted
+++ resolved
@@ -265,19 +265,13 @@
   const { t } = useTranslation();
   const {
     authLoading,
-<<<<<<< HEAD
     hideFooter,
-=======
->>>>>>> b478be44
     mobiletabs,
     navSearch,
     tabIndex,
     isAuthenticated,
     user,
-<<<<<<< HEAD
     ws,
-=======
->>>>>>> b478be44
   } = props;
   const history = useHistory();
   const [drawerOpened, setDrawerOpened] = useState(false);
