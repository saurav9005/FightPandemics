--- conflicted
+++ resolved
@@ -2,9 +2,8 @@
 import { mq } from "constants/theme";
 
 const Main = styled.main`
-<<<<<<< HEAD
-  margin-left: 25px;
-  margin-right: 25px;
+  margin-left: 2rem;
+  margin-right: 2rem;
 
   min-height: calc(100vh-124px);
 
@@ -19,10 +18,6 @@
   @media screen and (min-width: ${mq.desktop.medium.minWidth}) {
     min-height: calc(100vh-166px);
   }
-=======
-  margin-left: 2rem;
-  margin-right: 2rem;
->>>>>>> a548bff1
 `;
 
 export default Main;