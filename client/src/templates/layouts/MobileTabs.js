import React, { useState, useEffect } from "react";
import styled from "styled-components";
import LocalEmergencyNumber from "../../components/NearestHospital/LocalEmergencyNumber";
import { Tabs } from "antd-mobile";
import { NavLink } from "react-router-dom";

import { theme, mq } from "../../constants/theme";
const { colors } = theme;

const CustomLink = styled(NavLink)`
<<<<<<< HEAD
  color: inherit;
=======
  color: ${colors.darkGray};
>>>>>>> a548bff1
  text-decoration: none;
  font-size: 1.4rem;
  line-height: normal;
  text-align: center;
  &:hover {
    color: ${colors.black};
  }
`;

const ActiveLinkStyles = {
<<<<<<< HEAD
  color: "#282828",
=======
  color: colors.darkerGray,
>>>>>>> a548bff1
  fontWeight: "bold",
};

const TabsContainer = styled.div`
  display: none !important;
  @media screen and (max-width: ${mq.phone.wide.maxWidth}) {
    display: block !important;
  }
`;

const tabs = [
  {
    title: (
      <CustomLink activeStyle={ActiveLinkStyles} to="/nearest-hospital">
        Health Facilities
      </CustomLink>
    ),
  },
  {
    title: (
      <CustomLink activeStyle={ActiveLinkStyles} to="/symptoms-check">
        Symptom Checker
      </CustomLink>
    ),
  },
  {
    title: (
      <CustomLink activeStyle={ActiveLinkStyles} to="/feed">
        Feed
      </CustomLink>
    ),
  },
];

const MobileTabs = (props) => {
  const { tabIndex, childComponent } = props;

  const [status, setStatus] = useState(true);

  useEffect(() => {
    const noticeBar = sessionStorage.getItem("LocalEmergencyBox");
    if (noticeBar === "true") {
      setStatus(true);
    } else if (noticeBar === "false") {
      setStatus(false);
    } else {
      sessionStorage.setItem("LocalEmergencyBox", "true");
    }
  }, []);

  const removeNoticeBar = () => {
    sessionStorage.setItem("LocalEmergencyBox", "false");
  };

  return (
    <TabsContainer>
      {status ? <LocalEmergencyNumber onClick={removeNoticeBar} /> : null}
      <Tabs
        tabs={tabs}
        page={tabIndex}
        renderTabBar={(props) => <Tabs.DefaultTabBar {...props} page={3} />}
      >
        <div>{childComponent}</div>
      </Tabs>
    </TabsContainer>
  );
};

export default MobileTabs;<|MERGE_RESOLUTION|>--- conflicted
+++ resolved
@@ -8,11 +8,7 @@
 const { colors } = theme;
 
 const CustomLink = styled(NavLink)`
-<<<<<<< HEAD
-  color: inherit;
-=======
   color: ${colors.darkGray};
->>>>>>> a548bff1
   text-decoration: none;
   font-size: 1.4rem;
   line-height: normal;
@@ -23,11 +19,7 @@
 `;
 
 const ActiveLinkStyles = {
-<<<<<<< HEAD
-  color: "#282828",
-=======
   color: colors.darkerGray,
->>>>>>> a548bff1
   fontWeight: "bold",
 };
 
