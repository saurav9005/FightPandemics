{
  "headline": "A place to offer and request help",
  "tagline": "<0>Pandemics will continue to happen.</0><1>We help communities prepare and respond.</1>",
  "common": {
    "getHelp": "Request Help",
    "giveHelp": "Offer Help",
    "viewFeed": "View Help Board",
    "register": "Join Now",
    "feedback": "Feedback",
    "question": "Question",
    "aboutUs": "About Us",
    "profile": "Profile",
    "addOrg": "Add Organization",
    "logout": "Sign Out",
    "organisations": "Organizations"
  },
  "onboarding": {
    "common": {
      "question": "Question",
      "next": "Next",
      "previous": "Back",
      "submit": "Submit",
      "skip": "Skip",
      "whereLocated": "Where are you located?",
      "relevantResults": "We want to show you the most relevant results",
      "enterAddress": "Enter address, zip code, or city",
      "shareLocation": "Share My Location",
      "showAnywhere": "Show me postings from anywhere",
      "whatEmail": "What is your email address?",
      "respectPrivacy": "We respect your privacy. Please read our and <1>Privacy Policy</1> and <3>Terms & Conditions.</3>",
      "enterEmail": "Enter your email address..."
    },
    "needHelp": {
      "whatHelp": "What type of help do you need?",
      "medical": "Medical",
      "haveCovidSymptoms": "I have symptoms of COVID-19.",
      "other": "Other Help",
      "otherDesc": "I need assistance getting groceries/medicine/etc."
    },
    "offerHelp": {
      "howContribute": "How do you want to contribute?",
      "volunteer": "As a Volunteer",
      "donorInvestor": "As a Donor/Investor",
      "organisation": "As an Organization"
    }
  },
  "feed": {
    "title": "Help Board",
    "all": "All posts",
    "request": "Requesting help",
    "offer": "Offering help",
    "quit": "Clear filters",
    "apply": "Apply filters",
    "getOrGive": "Offer or request help",
    "filters": {
      "title": "Filters",
      "location": {
        "label": "Location",
        "enterAddress": "Enter address, zip code, or city",
        "shareLocation": "Share My Location"
      },
      "providers": "Providers",
      "providersList": [
        "Individual",
        "Startup",
        "Company",
        "Community",
        "Government",
        "Non-profit",
        "University",
        "Health care provider",
        "Other"
      ],
      "types": "Types",
      "typesList": [
        "Medical Supplies",
        "Groceries/Food",
        "Business",
        "Education",
        "Legal",
        "Wellbeing/Mental",
        "Entertainment",
        "Information",
        "Funding",
        "R&D",
        "Tech",
        "Other"
      ],
      "labels": {
        "location": "Location",
        "providers": "Providers",
        "type": "Types",
        "lookingFor": "Offer or Request Help"
      },
      "providersOptions": {
        "Individual": "Individual",
        "Startup": "Startup",
        "Company": "Company",
        "Community": "Community",
        "Government": "Government",
        "Non-profit": "Non-Profit",
        "University": "University",
        "Health care provider": "Health Care Provider",
        "Other": "Others"
      },
      "typesOptions": {
        "Medical Supplies": "Medical Supplies",
        "Groceries/Food": "Groceries/Food",
        "Business": "Business",
        "Education": "Education",
        "Legal": "Legal",
        "Wellbeing/Mental": "Wellbeing/Mental",
        "Entertainment": "Entertainment",
        "Information": "Information",
        "Funding": "Funding",
        "R&D": "R&D",
        "Tech": "Tech",
        "Other": "Others"
      },
      "lookingForOptions": {
        "Request Help": "Requesting Help",
        "Offer Help": "Offering Help"
      }
    },
    "filterBy": "Filter by",
    "noResults": "Sorry, there are currently no relevant posts available. Please try using a different filter search or <0>create a post</0>.",
    "allPosts": "All posts",
    "allPeople": "All people",
    "allOrgs": "All organizations",
    "noResultsPosts": "Sorry, there are currently no relevant posts available. Please try using a different filter search or <0>create a post</0>.",
    "noResultsPeople": "Sorry, there are currently no relevant Individuals available. Please try using a different filter search.",
    "noResultsOrgs": "Sorry, there are currently no relevant organizations available. Please try using a different filter search.",
    "search": {
      "placeholder": "Search Posts, People & Orgs",
      "keywords": "keywords",
      "error": "Min. {{length}} characters",
      "options": {
        "posts": "Posts",
        "people": "People",
        "orgs": "Organizations",
        "orgsShort": "Orgs"
      }
    }
  },
  "message": {
    "message": "Message",
    "message_plural": "Messages"
  },
  "post": {
    "create": "Create a post",
    "continueAs": "Continue Posting As",
    "individual": "Individual",
    "organisation": "Organization",
    "givingHelp": "Offering Help",
    "gettingHelp": "Requesting Help",
    "writePostHere": "Write your post here",
    "title": "Title",
    "writePost": "Write your post",
    "whatGiving": "What are you offering?",
    "addTags": "Add tags to make your post more visible",
    "whatVisibility": "What is the visibility of your post?",
    "postVisible": "The post will be visible to",
    "success": "Success",
    "viewPost": "View Your Post",
    "like": "Like",
    "like_plural": "Likes",
    "likeWithCount": "{{count}} Like",
    "likeWithCount_plural": "{{count}} Likes",
    "comment": "Comment",
    "comment_plural": "Comments",
    "commentWithCount": "{{count}} Comment",
    "commentWithCount_plural": "{{count}} Comments",
    "options": {
      "shareWith": {
        "city": "In my City",
        "state": "In my State",
        "worldwide": "Worldwide",
        "country": "In my Country"
      },
      "expires": {
        "forever": "Forever",
        "month": "For a month",
        "week": "For a week",
        "day": "For a day"
      },
      "helpTypes": {
        "request": "Requesting help",
        "offer": "Offering help"
      }
    },
    "post": "Post",
    "postAsOrg": "Posting as an Organization",
    "createNew": "Create a new one",
    "whatNeed": "What do you need?",
    "viewLess": "View Less",
    "viewMore": "View More",
    "deletePostConfirmation": "Are you sure you want to delete the post?",
    "deleteCommentConfirmation": "Are you sure you want to delete the comment?",
    "shareVia": "Share via...",
    "others": "Others",
    "expireTitle": "Ahh... snap!",
    "expire": "The post you have been looking for has expired. Please check our Help Board for more such posts.",
    "noActivity": "No activity found",
    "share": "Share",
    "share_plural": "Shares",
    "delete": "Delete",
    "cancel": "Cancel",
    "confirm": "Confirm",
    "edited": "edited"
  },
  "profile": {
    "common": {
      "accountInfo": "Account Information",
      "profileInfo": "Profile Information",
      "notificationInfo": "Notification Preference",
      "address": "Address",
      "enterAddress": "Enter address, zip code, or city",
      "agreePrivacy": "By signing up, I agree to the <0>Privacy Policy</0>",
      "agreeTerms": "By signing up, I agree to the <0>Terms and Conditions</0>",
      "createProfile": "Create Your Profile",
      "saveChanges": "Save Changes",
      "thankyou": "Thank you for joining our community!",
      "viewProfile": "My Profile",
      "continuePosting": "Continue Posting",
      "viewFeed": "View Help Board",
      "viewMyProfile": "View my profile",
      "loading": "loading",
      "invalidEmail": "Invalid email",
      "selectOption": "Please select at least one option",
      "invalidURL": "Invalid URL",
      "savingChanges": "Saving Changes...",
      "submit": "Create Profile",
      "submitLoading": "Creating Profile...",
      "invalidPassword": "Password must contain at least 3 of these: a lower-case letter, an upper-case letter, a number, a special character (such as !@#$%^&*).",
      "addressRequired": "Address is required. Please enter your address and select it from the drop-down",
      "emailRequired": "Email address is required",
      "passwordRequired": "Password is required",
      "maxCharacters": "{{maxNum}} characters max.",
      "minCharacters": "{{minNum}} characters minimum.",
      "validCharacters": "Valid characters are: {{characters}}.",
      "urls": {
        "appStore": "Link to Apple Store",
        "playStore": "Link to Google Play",
        "twitter": "Twitter URL",
        "facebook": "Facebook URL",
        "instagram": "Instagram URL",
        "github": "Github URL",
        "linkedin": "LinkedIn URL",
        "website": "Website"
      },
      "emailMaxLength": "Email address must not exceed 200 characters",
      "emailInvalid": "Email address is invalid",
      "emailDomainInvalid": "Email domain is invalid",
<<<<<<< HEAD
      "emailNotification": "Email Notification",
      "instant": "Instant",
      "daily": "Daily",
      "weekly": "Weekly",
      "biweekly": "Biweekly"
=======
      "sendMessage": "Send Message"
>>>>>>> 82055059
    },
    "individual": {
      "email": "Email",
      "firstName": "First name",
      "lastName": "Last name",
      "hideAddress": "Don't show my address",
      "iWant": "I want to",
      "volunteer": "Volunteer",
      "donate": "Donate",
      "shareInformation": "Share Information",
      "iNeed": "I need",
      "medical": "Medical Help",
      "haveCovidSymptoms": "I have symptoms of COVID-19.",
      "other": "Other Help",
      "otherDesc": "I need assistance getting groceries/medicine/etc.",
      "editProfile": "Edit Profile",
      "editNotification": "Edit Notification",
      "intro": "Self-introduction",
      "website": "Personal Website",
      "myActivity": "My Activity",
      "userActivity": "User Activity",
      "wantHelp": "I want to help ",
      "needHelp": "I need help ",
      "firstNameRequired": "First name is required.",
      "lastNameRequired": "Last name is required."
    },
    "org": {
      "title": "Create Organization Profile",
      "editOrgProfile": "Edit Organization Profile",
      "name": "Organization Name",
      "email": "Organization Contact Email",
      "invalidEmail": "Email is invalid",
      "globalOrg": "We are a global organization",
      "seeking": "What are you looking for",
      "volunteers": "Volunteers",
      "donations": "Donations",
      "staff": "Staff",
      "other": "Other",
      "typeAndIndustry": "Type and Industry",
      "type": "Type",
      "types": [
        "Startup",
        "Company",
        "Community",
        "Government",
        "Non-Profit",
        "University",
        "Health Care Provider",
        "Other"
      ],
      "industry": "Industry",
      "industries": [
        "Automobile",
        "Architecture",
        "Arts & Crafts",
        "Banking",
        "Biotechnology",
        "Business Supplies and Equipment",
        "Civic & Social Organization",
        "Events Services",
        "Fund-raising",
        "Government Relations",
        "Health, Wellness, and Fitness",
        "Hospital & Health Care",
        "Industries",
        "Information Technology and Services",
        "Legal Services",
        "Marketing and Advertising",
        "Medical Devices",
        "Non-Profit Organization Management",
        "Other",
        "Philanthropy",
        "Primary/Secondary Education",
        "Professional Training & Coaching",
        "Research",
        "Think Tanks",
        "Translation and Localization"
      ],
      "typeIndustryError": "Please select organization type and industry from dropdown",
      "desc": "Organization Description",
      "lang": "Organization Language",
      "completeOrgProfile": "Complete Organization Profile",
      "about": "About",
      "activity": "Activity",
      "editAccount": "Edit Account Information",
      "updateSuccess": "Organization successfully updated",
      "orgNameRequired": "Organization name is required",
      "global": "Global"
    }
  },
  "auth": {
    "signIn": "Sign In",
    "joinNow": "Join Now",
    "email": "Email",
    "enterEmail": "Enter email address",
    "password": "Password",
    "enterPassword": "Enter password",
    "confirmPassword": "Confirm password",
    "forgotPassword": "Forgot Password?",
    "noAccount": "Don't have an account?",
    "haveAccount": "Already have an account?",
    "recoverLink": "Email me a recovery link",
    "orSignIn": "OR SIGN IN WITH",
    "orJoinNow": "OR JOIN NOW WITH",
    "back": "Back to Sign In screen",
    "passwordMax": "Password must be at most {{num}} characters.",
    "passwordMin": "Password must be at least {{num}} characters.",
    "passwordConfirmationRequired": "Password confirmation is required.",
    "passwordNotMatch": "Passwords don't match"
  },
  "verifyEmail": {
    "checkInbox": "Check your inbox",
    "forgotPass": "If an account is associated with {{email}}, you will receive an email with further instructions on how to reset the password.",
    "confirm": "We just emailed a link to {{email}}. Click the link to confirm your account and complete your profile.",
    "checkSpam": "If you don't see a message within a few minutes please check spam, promotions or other incoming mail folders."
  },
  "aboutUs": {
    "ourStory": "Our Story",
    "story": "is the brainchild of Manuel Gonzalez Alzuru, who was infected with COVID-19 in France. Upon returning home to Barcelona, he found he was unable to get help even though there were people who wanted to provide it.",
    "ourCommunity": "Our Community",
    "community": "We are built by a team of 1100+ volunteer developers, designers, scientists, health experts, and product managers from around the world.",
    "ourIdea": "Our Idea",
    "ourSupporters": "Our Supporters",
    "followUs": "Follow us on social media",
    "contactUs": "Contact us at: ",
    "contactEmail": "contact@fightpandemics.com",
    "heading": "We want to create a world where humans are more resilient to emergencies",
    "subHeading": "by helping communities respond more quickly and effectively to crises.",
    "forWhoHeading": "Who is this for?",
    "forWho": "Anyone or any type of business, community group, government, or health care organisation who needs or wants to provide help.",
    "FightPandemics": "FightPandemics",
    "storyInspired": "Inspired by so many coming together, Manuel launched the project with one mission in mind: <span>to ensure that others could connect in time.</span>",
    "connectPeople": "We connect people",
    "connect": "An altruistic platform to connect those who need help with those who can provide it.",
    "howWork": "How does this work?",
    "helpBoard": "Help Board",
    "helpBoardDetail": "A community platform for individuals and organizations to offer and request aid.",
    "localGlobal": "Local & Global",
    "localGlobalDetail": "Offer and request help within my community and around the world.",
    "relevantContent": "Relevant Content",
    "relevantContentDetail": "Expiration periods ensure the board is always up to date.",
    "goToHelpBoard": "Go to Help Board",
    "supporters": "Supporters",
    "thanksSupporters": "Thank You to our supporters, without them we would not be able to help communities prepare and respond to pandemics.",
    "becomeSupporter": "To learn more about how your business can become a supporter, please contact our partnerships team at",
    "becomePartnerEmail": "partnerships@fightpandemics.com",
    "companyLogoInfo": "Click on the company logo below to go to the supporter's website.",
    "lifetimeSupporters": "Lifetime supporters",
    "currentSupporters": "Current supporters",
    "pastSupporters": "Past supporters",
    "hashtag": "#ForCommunitiesByCommunities"
  },
  "footer": {
    "faq": "FAQ",
    "blog": "Blog",
    "termsConditions": "Terms & Conditions",
    "privacyPolicy": "Privacy Policy",
    "cookiesPolicy": "Cookies Policy",
    "copyright": "Copyright {{currentYear}} FightPandemics. All rights reserved."
  },
  "faq": {
    "title": "About FightPandemics / General",
    "offerRequestHelp": "Offering and Requesting Help",
    "profileAccount": "Profile and Account",
    "contects": "Contects",
    "general": [
      [
        "What is FightPandemics?",
        "FightPandemics is a platform created amid the COVID-19 outbreak with the aim to be a go-to place for people affected in many ways by the pandemic.",
        "Our main mission is to connect individuals and organizations offering and requesting help amid pandemic crisis, in a local and global level. No matter if you seek medical help, facial masks, legal help, groceries, someone to walk your dog or support with any other day-to-day activities, you can look for it here:",
        "We strive to gather essential information that is highly fragmented, connecting in one network individuals, communities and organizations working on pandemic-related issues or projects. Our vision is to create a world where everyone is more resilient to emergencies, by helping communities respond more quickly and effectively to health emergencies and humanitarian crises."
      ],
      [
        "Who is FightPandemics?",
        "FightPandemics is an all-volunteer, global team with a mission to serve as a go-to place for help. Our team is made up of 150+ engaged volunteers from 70+ countries striving to make a difference. The platform was built in an innovative collaborative effort, bringing together a diverse group of problem solvers with a wide range of skills willing to co-create and learn with one another.",
        "Do you want to join our initiative? Reach out to <0>hr@fightpandemics.com</0>"
      ],
      [
        "In which cities does FightPandemics operate?",
        "FightPandemics is a global platform. Our first version has been launched in English, but we have plans to add other languages soon."
      ],
      [
        "Who is FightPandemics for?",
        "Anyone needing or offering help is welcome to join our platform and connect with other individuals and organizations."
      ],
      [
        "How can I post an offer or request for help on FightPandemics?",
        "<0>When you join the community, you will have unlimited access to view and create posts and comments on FightPandemics platform.</0><1>To join the community as a user, click the \"Menu\" button and select the \"Join Now/Sign In\" option. There you will be able to join with your choice of email or social media credentials.</1><2>Once you have completed your profile, select the menu button, select view my profile and click on the plus button to create your first post.</2>"
      ],
      [
        "How can I keep up to date with FightPandemics news?",
        "Please follow us on social media! We post regular updates to <0>Facebook</0>, <1>Twitter</1>, <2>LinkedIn</2>, and <3>Instagram</3>."
      ],
      [
        "Do I have to pay to use FightPandemics?",
        "No, FightPandemics is a completely free platform run by volunteers."
      ],
      [
        "What kind of help can I offer/ request on FightPandemics?",
        "You're welcome to ask for and offer any type of help to support individuals and organizations cope during the COVID-19 pandemic. Here is a list with some examples of the type of help you can offer or request:",
        "<0>Groceries</0><1>Medical supplies </1><2>Legal assistance</2><3>Tech support </3><4>Information</4><5>Funding</5><6>Events and activities</6><7>Education</7><8>Wellness</8><9>Research and development</9>"
      ],
      [
        "How can I find help?",
        "From the FightPandemics homepage, select \"Need help\". If you choose \"Other help\", you'll enter your location and be directed to a page with the help offers in the selected area. You can then filter the postings that you want to see also by provider and type. Alternatively, you can select \"View community postings\" from the main page to view all postings and apply the desired filters."
      ],
      [
        "How can I offer help?",
        "<0>You can offer help as an individual or as an organization.</0><1>From the homepage, select \"Give help\" to see all the posts created by users asking for help and filter the results by location and type. You need to be signed in to reach out to them. You can also create your own postings describing the help you're able to offer.</1>"
      ],
      [
        "Do I need to be signed in to view help requests and offers?",
        "You do not need to be signed in to view any of the postings on the help board, but you will need to sign in to comment or like a post."
      ],
      [
        "Do I need to be signed in to create/edit posts?",
        "Yes, you need to create an account and sign in if you want to create or edit posts."
      ],
      [
        "Do I need to be signed up as an individual to create organization profiles?",
        "Yes, once you are signed up as an individual, you can create one or multiple organizational profile linked to your account."
      ],
      [
        "Will my name/organization's name be displayed to other users?",
        "When you create posts either offering or seeking help, your name/ your organization's name is displayed to anyone viewing the help board."
      ],
      [
        "How can I trust that the posts are reliable?",
        "Unfortunately, we cannot ensure that all postings are reliable, since the posts are created by our users. However we make our best to keep the content relevant, by doing regular data cleansing and by deactivating posts after their expiration. If you have concerns about the content of a post please contact us at <0>support@fightpandemics.com</0>"
      ],
      [
        "Can you help me with medical issues?",
        "FightPandemics is not a medical care provider."
      ],
      [
        "Do I need to share my current location? What if I don't want to share my location?",
        "We use location to show you the most relevant results, however, you may also view all postings. Since FightPandemics has thousands of postings from all over, we suggest you enter a location near you to best tailor results."
      ],
      [
        "There is no help listed in my area. What do I do?",
        "Our community is always growing. You're welcome to be the first one in your area to create a post and ask for help. Please also take a look in the services that are accessible to anyone independently of their location."
      ],
      [
        "I found a bug on the website. How do I report that?",
        "Please submit feedback, or contact <0>support@fightpandemics.com.</0>"
      ],
      [
        "I'm no longer permitted to use FightPandemics - what do I do?",
        "Please reach out to us at <0>support@fightpandemics.com</0> and we will check what is the issue with your account."
      ],
      [
        "What information do you store?",
        "FightPandemics collects and processes users personal data only for the purposes described in our <0>privacy policy.</0> In no case we will provide access or share your personal data with any third party, except with the relevant persons set forth in this policy."
      ],
      [
        "Can I give/receive help from my city or state? How long will the post be visible?",
        "The post to give/receive help can be at a zip code, city, state or country level for a duration of a day, a week, a month or forever. By default, the posts will be set to city level for one month."
      ],
      [
        "My question is not listed. Whom can I reach out to?",
        "For general questions and other issues not listed here, reach out to <0>contact@fightpandemics.com.</0>"
      ]
    ],
    "accountFAQ": [
      [
        "How do I join?",
        "<0>To join the community as a user, click the \"Menu\" button and select the \"Join Now/Sign In\" option. There you will be able to join with your choice of email or social media credentials.</0><1>When you join the community, you will have unlimited access to view and create posts and comments on FightPandemics platform.</1>"
      ],
      [
        "How can I change my individual profile to an organization profile?",
        "An organizational profile is tied to your individual profile. Once you create your individual profile, you can add as many organizational profiles as you'd like tied to that individual profile. Your sign in credentials will continue to be the email and password you used to join for the individual profile."
      ],
      [
        "How can I change my organization profile to an individual profile?",
        "You cannot change your organization profile to an individual profile. In order to create an organizational profile, you are required to have an individual profile. Once you create your individual profile, you can add as many organization profiles as you'd like, tied to that individual profile. Your sign in credentials will continue to be the email and password you used to join for the individual profile."
      ],
      [
        "How can I reset my password?",
        "Click on \"Sign In\" from the homepage and then click on \"Forgot password\" and follow the instructions"
      ],
      [
        "Why is my password not valid?",
        "Please check if your password has at least 8 letters. If you already have an account but forgot your sign in password, click on \"Sign In\" from the homepage and then go to \"Forgot password\"."
      ],
      [
        "I signed up and I didn't receive the confirmation email. What do I do?",
        "If you haven't received a confirmation email please try the following options:",
        "Check your Spam folder for the recovery email.",
        "Try the \"Recover password\" process.",
        "If the options above do not solve the problem, please feel free to reach out to our support team: <0>support@fightpandemics.com.</0>"
      ],
      [
        "How do I delete/ cancel my account?",
        "If you wish to delete your account, please reach out to us at <0>support@fightpandemics.com.</0>"
      ],
      [
        "How can I update my profile information?",
        "From the menu in the upper right-hand corner, select \"My Profile\", then click on the pen icon at the top of your profile. You will be taken to a screen where you will be able to edit your profile information, and select \"Save Changes\" when you are complete."
      ],
      [
        "How can I report an incorrect or offensive post?",
        "If you find a post that is incorrect or violates FightPandemics Code of Conduct, please email us at <0>support@fightpandemics.com.</0>"
      ]
    ],
    "contectsFAQ": [
      [
        "I want to become a partner or sponsor.",
        "Please get in touch with our partnerships team at <0>partnerships@fightpandemics.com.</0>"
      ],
      [
        "I am from the press/ media.",
        "Please contact us at <0>pr@fightpandemics.com.</0>"
      ],
      [
        "I need technical support.",
        "We are sorry for that. Send us an email at <0>help@fightpandemics.com.</0> Since we are an all volunteer team, please expect at least 48 hours for a response."
      ],
      [
        "I want to reach out to FightPandemics for other reasons.",
        "For general questions and other issues not listed here, please reach out to <0>contact@fightpandemics.com.</0>"
      ]
    ],
    "contacts": "Contacts",
    "contactsFAQ": [
      [
        "I want to become a partner or sponsor.",
        "Please get in touch with our partnerships team at <0>partnerships@fightpandemics.com.</0>"
      ],
      [
        "I am from the press/ media.",
        "Please contact us at <0>pr@fightpandemics.com.</0>"
      ],
      [
        "I need technical support.",
        "We are sorry for that. Send us an email at <0>help@fightpandemics.com.</0> Since we are an all volunteer team, please expect at least 48 hours for a response."
      ],
      [
        "I want to reach out to FightPandemics for other reasons.",
        "For general questions and other issues not listed here, please reach out to <0>contact@fightpandemics.com.</0>"
      ]
    ],
    "faqTitle": "Frequently Asked Questions"
  },
  "cookies": {
    "whatCookies": "WHAT ARE COOKIES?",
    "whatCookiesContent": "<0>This Website uses ¨Cookies¨, and other similar mechanisms (hereinafter, Cookies). Cookies are files sent to a browser through a web server to record the activities of the User on a specific website or on all websites, apps and / or services on this website. The first purpose of Cookies is to provide the User with faster and more personalized access to the services offered. Cookies are associated only with an anonymous User and his/her computer and do not provide references that allow the deduction of the User's personal data.</0><1>The User may configure his/her browser to notify and reject the installation of Cookies sent by this website, without prejudice to the User's ability to access the Contents. However, we note that, in any case, the performance of the website may decrease. This website makes use of Web Bugs, which are tiny and transparent images inserted in the emails. When the User opens a newsletter of the Website, this image is downloaded along with the rest of the email content and allows to know if a specific email has been opened or not, as well as the IP address from which it was downloaded. FightPandemics uses this information to obtain statistics and carry out analytical studies on the reception of its emails by Users.</1>",
    "typeCookies": "TYPE, PURPOSE AND FUNCTIONING OF COOKIES",
    "typeCookiesBegin": "Cookies, depending on their permanence, can be divided into session or permanent Cookies. The first ones expire when the User closes the browser. The second ones expire depending on when the objective for which they serve is fulfilled or when they are manually deleted. Additionally, depending on your objective, the Cookies used by this Website can be classified as follows:",
    "typeCookiesContent": "<0>Technical cookies: These allow the user to navigate through a web page, platform or application and use the different options or services that exist there, such as, for example, control traffic and data communication, identify the session, access restricted access parts, remember the elements that make up an order, make the purchase process of an order, make the request for registration or participation in an event, use security elements during navigation, store content for dissemination of videos or sound or share content through social networks.</0><1>Analysis cookies: Those that are processed by us or by third parties, which allow to quantify the number of users and thus perform the measurement and statistical analysis of the use made by users of the services offered. For this, your browsing on our website is analyzed in order to improve the offer of products or services that we offer.</1><2>Advertising cookies: Are those that are processed by us or by third parties, allowing us to manage in the most efficient way possible the offer of the advertising spaces that are on the website, adapting the content of the advertisement to the content of the requested service or to the use that you make from our website. For this we can analyze your browsing habits on the Internet, and we can show you advertising related to your browsing profile.</2><3>Behavioral advertising cookies: These allow the management, in the most efficient way possible, of the advertising spaces that, where appropriate, the editor has included in a web page, application or platform from which it provides the requested service. These cookies store information on the behavior of users obtained through the continuous observation of their browsing habits, which allows developing a specific profile to display advertising based on it.</3>",
    "typeCookiesEnd": "The Website may use third-party services that may require the installation of Cookies on Users and that on behalf of FightPandemics, and will collect information for statistical purposes on the use of the Website by the user and for the provision of other services related to Website activity and other Internet services.",
    "disableCookies": "HOW TO DISABLE COOKIES AND WEB BUGS IN THE MAIN BROWSERS?",
    "disableCookiesContent": "It is normally possible to stop accepting browser cookies or stop accepting cookies from a particular service. All modern browsers allow you to change the configuration of Cookies. These settings are usually found in the ‘options’ or ‘Preferences’ of your browser menu. You can also configure your browser or email manager, as well as install free add-ons to prevent Web Bugs from downloading when opening an email. Use the following instructions according to your internet browser to change cookie preferences:",
    "updateCookies": "UPDATE OF COOKIES POLICY",
    "updateCookiesContent": "FightPandemics may modify this Cookies Policy based on legislative, regulatory requirements, or with the purpose of adapting said policy to the instructions issued by the Spanish Data Protection Agency, therefore Users are advised to periodically visit this page to know the changes suffered in them. When there are significant changes in this Cookies Policy, Users will be notified either through the web or through email to the Users registered in the newsletter service.",
    "cookieAlert": "This site uses cookies to deliver our service and to show you relevant information. By using our site, you acknowledge that you have read and understand our <0>Cookies Policy</0>, <1>Privacy Policy</1>, and our <2>Terms & Conditions</2>. Your use of FightPandemics' Products is subject to these policies and terms."
  },
  "comment": {
    "writeAComment": "Write a comment...",
    "onlyAuthenticated": "Only logged in users can comment.",
    "loading": "Loading...",
    "showMore": "Show More Comments",
    "comment": "Comment",
    "comment_plural": "Comments",
    "commentWithCount": "{{count}} Comment",
    "commentWithCount_plural": "{{count}} Comments",
    "edit": "Edit",
    "delete": "Delete",
    "save": "Save",
    "showLess": "Show Less Comments"
  },
  "medical": {
    "localNumber": "Your Local Emergency Number",
    "call": "Please Call Your Local Emergency Number",
    "nearestHospitals": "Nearest Hospitals",
    "check": "Symptoms Check",
    "findHelp": "Find Help"
  },
  "feedback": {
    "poorly": "Poorly",
    "well": "Very well",
    "howMeetNeeds": "How well does FightPandemics meet your needs?",
    "almostFinished": "We are almost done!",
    "howImpacted": "How has COVID-19 impacted you?",
    "mostValuable": "Which features are the most valuable to you?",
    "oneChange": "If you could change one thing about FightPandemics, what would it be?",
    "otherFeedback": "Any other feedback for us?",
    "thankYou": "Thank You!",
    "thankYouEarly": "Thank you for being an early user of FightPandemics!",
    "thankYouMessage": "Your input means a lot and helps us improve our services during and after the COVID-19 pandemic.",
    "submitFeedback": "Submit Feedback",
    "radio": {
      "age": "What is your age?",
      "unaffected": "I go to work/school normally",
      "quarantine": "I am healthy, but in a stay-at-home quarantine",
      "symptomaticUntested": "I have mild symptoms but haven't been tested",
      "diagnosed": "I am diagnosed with COVID-19"
    }
  },
  "relativeTime": {
    "second": "second",
    "second_plural": "seconds",
    "secondWithCount": "{{count}} second ago",
    "secondWithCount_plural": "{{count}} seconds ago",
    "minute": "minute",
    "minute_plural": "minutes",
    "minuteWithCount": "{{count}} minute ago",
    "minuteWithCount_plural": "{{count}} minutes ago",
    "hour": "hour",
    "hour_plural": "hours",
    "hourWithCount": "{{count}} hour ago",
    "hourWithCount_plural": "{{count}} hours ago",
    "day": "day",
    "day_plural": "days",
    "dayWithCount": "{{count}} day ago",
    "dayWithCount_plural": "{{count}} days ago",
    "week": "week",
    "week_plural": "weeks",
    "weekWithCount": "{{count}} week ago",
    "weekWithCount_plural": "{{count}} weeks ago",
    "month": "month",
    "month_plural": "months",
    "monthWithCount": "{{count}} month ago",
    "monthWithCount_plural": "{{count}} months ago",
    "year": "year",
    "year_plural": "years",
    "yearWithCount": "{{count}} year ago",
    "yearWithCount_plural": "{{count}} years ago"
  },
  "alt": {
    "logo": "FightPandemics logo",
    "blogLink": "FightPandemics Blog Link",
    "desktopBanner": "Desktop Mission and Vision Banner",
    "mobileBanner": "Mobile Mission and Vision Banner",
    "ideaImage": "Our Idea Picture",
    "linkedinIcon": "FightPandemics LinkedIn Icon",
    "facebookIcon": "FightPandemics Facebook Icon",
    "instagramIcon": "FightPandemics Instagram Icon",
    "twitterIcon": "FightPandemics Twitter Icon",
    "createOrg": "create organization",
    "personalDataImage": "two people standing next to a list of personal items",
    "envelope": "envelope",
    "avatar": "avatar"
  },
  "error": {
    "title": "Please include a title for your post.",
    "description": "Please include a description for your post.",
    "help": "Please select a type of help.",
    "tags": "Please add at least one tag.",
    "privacyPolicyRequired": "You must agree to our privacy policy before proceeding",
    "termsConditionsRequired": "You must agree to our terms and conditions before proceeding",
    "failedPredictions": "Failed getting predictions. Please retry.",
    "failedLocation": "Failed getting location.",
    "failedLocationDetails": "Failed getting location details. Please retry.",
    "User denied Geolocation": "User denied Geolocation.",
    "resetBrowserLocationPermission": "Please reset your browser's location permissions or enter the address.",
    "enterAddressAgain": "Please enter the address or try again.",
    "loggedInToCreateOrgProfile": "You must be logged in to create an organization profile",
    "selectOneOption": "Please select at least one option",
    "userExists": "User already exists",
    "invalidState": "Invalid state",
    "passwordsShouldMatch": "Password should be entered twice exactly the same",
    "passwordWeak": "Password is too weak",
    "wrongCredentials": "Wrong email or password.",
    "failedChangePasswordEmail": "Error creating change password email",
    "feedbackAlreadySubmitted": "Feedback already submitted",
    "emailIssue": "Email is already in use or cannot be validated",
    "emailUnverified": "Email is not verified",
    "maxSignInAttemptsExceeded": "Maximum number of sign in attempts exceeded.",
    "failedSubmittingFeedback": "Failed submitting feedback, reason:",
    "failedCreatingUser": "Failed creating user, reason:",
    "failedLoadingProfile": "Failed loading profile, reason:",
    "failedLoadingActivity": "Failed loading activity, reason:",
    "failedCreatingOrgProfile": "Failed creating organization profile, reason:",
    "failedUpdatingOrgProfile": "Failed updating organization profile, reason:",
    "failedUpdatingProfile": "Failed updating profile, reason:",
    "failedAuthentication": "Authentication failed, reason:",
    "failedLogin": "Login failed, reason:",
    "failedSignup": "Signup failed, reason:",
    "failedPasswordRecovery": "Password recovery failed, reason:",
    "http": {
      "Bad Request": "Bad Request",
      "Unauthorized": "Unauthorized",
      "Payment Required": "Payment Required",
      "Forbidden": "Forbidden",
      "Not Found": "Not Found",
      "Method Not Allowed": "Method Not Allowed",
      "Not Acceptable": "Not Acceptable",
      "Proxy Authentication Required": "Proxy Authentication Required",
      "Request Timeout": "Request Timeout",
      "Conflict": "Conflict",
      "Gone": "Gone",
      "Length Required": "Length Required",
      "Precondition Failed": "Precondition Failed",
      "Payload Too Large": "Payload Too Large",
      "URI Too Long": "URI Too Long",
      "Unsupported Media Type": "Unsupported Media Type",
      "Range Not Satisfiable": "Range Not Satisfiable",
      "Expectation Failed": "Expectation Failed",
      "I'm a teapot": "I'm a teapot",
      "Misdirected Request": "Misdirected Request",
      "Unprocessable Entity": "Unprocessable Entity",
      "Locked": "Locked",
      "Failed Dependency": "Failed Dependency",
      "Too Early": "Too Early",
      "Upgrade Required": "Upgrade Required",
      "Precondition Required": "Precondition Required",
      "Too Many Requests": "Too Many Requests",
      "Request Header Fields Too Large": "Request Header Fields Too Large",
      "Unavailable For Legal Reasons": "Unavailable For Legal Reasons",
      "Internal Server Error": "Internal Server Error",
      "Not Implemented": "Not Implemented",
      "Bad Gateway": "Bad Gateway",
      "Service Unavailable": "Service Unavailable",
      "Gateway Timeout": "Gateway Timeout",
      "HTTP Version Not Supported": "HTTP Version Not Supported",
      "Variant Also Negotiates": "Variant Also Negotiates",
      "Insufficient Storage": "Insufficient Storage",
      "Loop Detected": "Loop Detected",
      "Not Extended": "Not Extended",
      "Network Authentication Required": "Network Authentication Required"
    },
    "avatar": {
      "fileTypeNotSupported": "Sorry, we only support image files of type jp(e)g and png.",
      "fileSizeTooLarge": "Please upload an image of size less than 5 MB.",
      "imageDimensionTooSmall": "Please upload an image that is at least 250 pixels tall and 250 pixels wide.",
      "imageDimensionTooWide": "Sorry, the image is too wide. Please try again with an image that has width less than twice the height.",
      "networkError": "Sorry, some network error occurred."
    }
  },
  "TEMP: We are not a provider of healthcare services": "We are not a provider of healthcare services",
  "TEMP: This service is provided in good faith for those who are otherwise unable to obtain help and resources during this unprecedented public health emergency.": "This service is provided in good faith for those who are otherwise unable to obtain help and resources during this unprecedented public health emergency.",
  "TEMP: Please consult your healthcare provider for medical advice": "Please consult your healthcare provider for medical advice",
  "TEMP: I Understand": "I Understand",
  "TEMP: COVID-19 Screening Tool": "COVID-19 Screening Tool",
  "TEMP: We will ask you a few questions about your symptoms, travels and contacts with others": "We will ask you a few questions about your symptoms, travels and contacts with others",
  "TEMP: Your answers will not be stored or shared. This is just a tool to help the world.": "Your answers will not be stored or shared. This is just a tool to help the world.",
  "TEMP: For Myself": "For Myself",
  "TEMP: For Someone Else": "For Someone Else",
  "TEMP: Is this an emergency?": "Is this an emergency?",
  "TEMP: Yes, I am experiencing at least one of these symptoms": "Yes, I am experiencing at least one of these symptoms",
  "TEMP: Yes, they are experiencing at least one of these symptoms": "Yes, they are experiencing at least one of these symptoms",
  "TEMP: No, I do not have any of these symptoms": "No, I do not have any of these symptoms",
  "TEMP: No, they do not have any of these symptoms": "No, they do not have any of these symptoms",
  "TEMP: Under 18": "Under 18",
  "TEMP: Between 18 and 64": "Between 18 and 64",
  "TEMP: 65 or older": "65 or older",
  "TEMP: Multiple options can be selected": "Multiple options can be selected ",
  "TEMP: Fever, chills, or sweating": "Fever, chills, or sweating",
  "TEMP: New or worsening cough": "New or worsening cough",
  "TEMP: Sore throat": "Sore throat",
  "TEMP: Vomiting or diarrhea": "Vomiting or diarrhea",
  "TEMP: Do you live in a care facility?": "Do you live in a care facility?",
  "TEMP: Do they live in a care facility?": "Do they live in a care facility?",
  "TEMP: This includes nursing homes or assisted living facilities.": "This includes nursing homes or assisted living facilities.",
  "TEMP: No, I don’t live in a long-term care facility": "No, I don’t live in a long-term care facility",
  "TEMP: I live in a long-term care facility": "I live in a long-term care facility",
  "TEMP: No, they don’t live in a long-term care facility": "No, they don’t live in a long-term care facility",
  "TEMP: They live in a long-term care facility": "They live in a long-term care facility",
  "TEMP: This includes a hospital, emergency room, other medical setting, or long-term care facility. Select all that apply.": "This includes a hospital, emergency room, other medical setting, or long-term care facility. Select all that apply.",
  "TEMP: No, I don’t work or plan to work in a care facility": "No, I don’t work or plan to work in a care facility",
  "TEMP: No, they don’t work or plan to work in a care facility": "No, they don’t work or plan to work in a care facility",
  "TEMP: Do any of these apply to you?": "Do any of these apply to you?",
  "TEMP: Do any of these apply to them?": "Do any of these apply to them?",
  "TEMP: Pregnancy": "Pregnancy",
  "TEMP: None of the above": "None of the above",
  "TEMP: Please consult a medical professional for advice": "Please consult a medical professional for advice",
  "TEMP: Done": "Done",
  "TEMP: Retake the Test": "Retake the Test",
  "TEMP: Based on your reported symptoms, you should seek care immediately. Call the emergency number!": "Based on your reported symptoms, you should seek care immediately.\nCall the emergency number!",
  "TEMP: Your Responses": "Your Responses",
  "avatar": {
    "submitBtn": "Submit",
    "cancelBtn": "Cancel",
    "tryAgainBtn": "Try Again"
  },
  "messaging": {
    "header": "Messages",
    "requests": "Message Requests",
    "settings": {
      "header": "Messages Settings",
      "blocked": "Blocked Accounts",
      "archived": "Archived Conversations",
      "unblock": "Unblock",
      "unarchive": "Unarchive",
      "archiveEmpty": "You don't have any archived conversations.",
      "blockedEmpty": "You haven't blocked any accounts."
    },
    "emptyInbox": {
      "header": "You don't have any messages",
      "p1": "You haven't received any messages yet.",
      "p2": "Head back to Help Board to find offers or requests to respond to.",
      "goToHB": "Go to Help Board"
    },
    "selectRoom": {
      "header": "Select any message to read",
      "p1": "The message content would appear here once you select",
      "p2": "a conversation from the inbox."
    },
    "selectRequest": {
      "header": "Select any message request to read",
      "p1": "The content of the message request would apprear here",
      "p2": "once you select one from the message requests inbox."
    },
    "didBlock": "You've blocked {{username}}. Unblock to receive messages from them again.",
    "wasBlocked": "You've been blocked by {{username}}. You can no longer message them.",
    "acceptPropmt": "Do you want to accept the message request? You cannot reply until you accept the request.",
    "deleteMessageQuestion": "Delete the message?",
    "deleteMessageText": "The selected message will be permanently deleted from both your device and the recipient's device. Are you sure you want to delete?",
    "blockQuestion": "Block the conversation from {{username}}?",
    "blockText": "By selecting \"Block\", {{username}} won't be able to send you a message or message request. You can go to Message Settings to manage blocked accounts.",
    "archiveQuestion": "Archive the conversation?",
    "archiveText": "If you'd like to read the conversation again, you'll have to go to Messages Settings to restore it.",
    "sendSuccessHeader": "Your message was successfully sent",
    "sendSuccessText": "Your message to {{username}} concerning the \"{{title}}\" was sent successfully.",
    "sendSuccessTextNoPost": "Your message to {{username}} was sent successfully.",
    "sendFailedHeader": "Oops, something went wrong",
    "sendFailedText": "Your message to {{username}} concerning the \"{{title}}\" was not successfully sent.",
    "sendFailedTextNoPost": "Your message to {{username}} was not successfully sent.",
    "ignoreDialogTitle": "Ignore the message request from {{username}}?",
    "ignoreDialogMessage": "The message request will be deleted from your device. Are you sure you want to ignore?",
    "blockDialogTitle": "Block the conversation from {{username}}?",
    "blockDialogMessage": "By selecting “Block”, Patrick won’t be able to send you a message or message request. You can go to Message Settings to manage blocked accounts.",
    "block": "Block",
    "archive": "Archive",
    "accept": "Accept",
    "ignore": "Ignore",
    "delete": "Delete",
    "cancel": "Cancel",
    "edit": "Edit",
    "edited": "Edited",
    "saveEdit": "Save changes",
    "didDelete": "You deleted this message.",
    "wasDeleted": "This message was deleted.",
    "loadMore": "Load More...",
    "justNow": "Just now",
    "lastSeen": "Last seen",
    "never": "Never",
    "activeNow": "Active Now",
    "message": "Message",
    "sendMessage": "Send a message",
    "typeMessage": "Type a message...",
    "viewMessage": "View message",
    "to": "To",
    "send": "Send",
    "done": "Done",
    "close": "Close"
  },
  "notifications": {
    "unsubscribe": {
      "notifyPrefs": "Notification Preference",
      "success": "Your notification preference is updated"
    },
    "header": "Notifications",
    "liked": "<0>{{username}}</0> liked your post <1>{{postTitle}}</1>",
    "commented": "<0>{{username}}</0> commented on your post <1>{{postTitle}}</1>",
    "shared": "<0>{{username}}</0> shared your post <1>{{postTitle}}</1> on <1>{{shareMedium}}</1>"
  }
}<|MERGE_RESOLUTION|>--- conflicted
+++ resolved
@@ -251,15 +251,12 @@
       "emailMaxLength": "Email address must not exceed 200 characters",
       "emailInvalid": "Email address is invalid",
       "emailDomainInvalid": "Email domain is invalid",
-<<<<<<< HEAD
       "emailNotification": "Email Notification",
       "instant": "Instant",
       "daily": "Daily",
       "weekly": "Weekly",
       "biweekly": "Biweekly"
-=======
       "sendMessage": "Send Message"
->>>>>>> 82055059
     },
     "individual": {
       "email": "Email",
