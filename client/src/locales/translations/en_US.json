{
  "headline": "A place to offer and request help",
  "tagline": "<0>Pandemics will continue to happen.</0><1>We help communities prepare and respond.</1>",
  "common": {
    "getHelp": "Request Help",
    "giveHelp": "Offer Help",
    "viewFeed": "View Help Board",
    "register": "Join Now",
    "feedback": "Feedback",
    "question": "Question",
    "aboutUs": "About Us",
    "profile": "Profile",
    "addOrg": "Add Organization",
    "logout": "Sign Out",
    "organisations": "Organizations"
  },
  "onboarding": {
    "common": {
      "question": "Question",
      "next": "Next",
      "previous": "Back",
      "submit": "Submit",
      "skip": "Skip",
      "whereLocated": "Where are you located?",
      "relevantResults": "We want to show you the most relevant results",
      "enterAddress": "Enter address, zip code, or city",
      "shareLocation": "Share My Location",
      "showAnywhere": "Show me postings from anywhere",
      "whatEmail": "What is your email address?",
      "respectPrivacy": "We respect your privacy. Please read our and <1>Privacy Policy</1> and <3>Terms & Conditions.</3>",
      "enterEmail": "Enter your email address..."
    },
    "needHelp": {
      "whatHelp": "What type of help do you need?",
      "medical": "Medical",
      "haveCovidSymptoms": "I have symptoms of COVID-19.",
      "other": "Other Help",
      "otherDesc": "I need assistance getting groceries/medicine/etc."
    },
    "offerHelp": {
      "howContribute": "How do you want to contribute?",
      "volunteer": "As a Volunteer",
      "donorInvestor": "As a Donor/Investor",
      "organisation": "As an Organization"
    }
  },
  "feed": {
    "title": "Help Board",
    "allPosts": "All posts",
    "allPeople": "All people",
    "allOrgs": "All organizations",
    "request": "Requesting help",
    "offer": "Offering help",
    "quit": "Clear filters",
    "apply": "Apply filters",
    "getOrGive": "Offer or request help",
    "filters": {
      "title": "Filters",
      "location": {
        "label": "Location",
        "enterAddress": "Enter address, zip code, or city",
        "shareLocation": "Share My Location"
      },
      "providers": "Providers",
      "providersList": [
        "Individual",
        "Startup",
        "Company",
        "Community",
        "Government",
        "Non-profit",
        "University",
        "Health care provider",
        "Other"
      ],
      "types": "Types",
      "typesList": [
        "Medical Supplies",
        "Groceries/Food",
        "Business",
        "Education",
        "Legal",
        "Wellbeing/Mental",
        "Entertainment",
        "Information",
        "Funding",
        "R&D",
        "Tech",
        "Other"
      ],
      "labels": {
        "location": "Location",
        "providers": "Providers",
        "type": "Types",
        "lookingFor": "Offer or Request Help"
      },
      "providersOptions": {
        "Individual": "Individual",
        "Startup": "Startup",
        "Company": "Company",
        "Community": "Community",
        "Government": "Government",
        "Non-profit": "Non-Profit",
        "University": "University",
        "Health care provider": "Health Care Provider",
        "Other": "Others"
      },
      "typesOptions": {
        "Medical Supplies": "Medical Supplies",
        "Groceries/Food": "Groceries/Food",
        "Business": "Business",
        "Education": "Education",
        "Legal": "Legal",
        "Wellbeing/Mental": "Wellbeing/Mental",
        "Entertainment": "Entertainment",
        "Information": "Information",
        "Funding": "Funding",
        "R&D": "R&D",
        "Tech": "Tech",
        "Other": "Others"
      },
      "lookingForOptions": {
        "Request Help": "Requesting Help",
        "Offer Help": "Offering Help"
      }
    },
    "filterBy": "Filter by",
    "noResultsPosts": "Sorry, there are currently no relevant posts available. Please try using a different filter search or <0>create a post</0>.",
    "noResultsPeople": "Sorry, there are currently no relevant Individuals available. Please try using a different filter search.",
    "noResultsOrgs": "Sorry, there are currently no relevant organizations available. Please try using a different filter search.",
    "search": {
      "placeholder": "Search Posts, People & Orgs",
      "keywords": "keywords",
      "error": "Min. {{length}} characters",
      "options": {
        "posts": "Posts",
        "people": "People",
        "orgs": "Organizations",
        "orgsShort": "Orgs"
      }
    }
  },
  "message": {
    "message": "Message"
  },
  "post": {
    "create": "Create a post",
    "continueAs": "Continue Posting As",
    "individual": "Individual",
    "organisation": "Organization",
    "givingHelp": "Offering Help",
    "gettingHelp": "Requesting Help",
    "writePostHere": "Write your post here",
    "title": "Title",
    "writePost": "Write your post",
    "whatGiving": "What are you offering?",
    "addTags": "Add tags to make your post more visible",
    "whatVisibility": "What is the visibility of your post?",
    "postVisible": "The post will be visible to",
    "success": "Success",
    "viewPost": "View Your Post",
    "like": "Like",
    "like_plural": "Likes",
    "likeWithCount": "{{count}} Like",
    "likeWithCount_plural": "{{count}} Likes",
    "comment": "Comment",
    "comment_plural": "Comments",
    "commentWithCount": "{{count}} Comment",
    "commentWithCount_plural": "{{count}} Comments",
    "options": {
      "shareWith": {
        "city": "In my City",
        "state": "In my State",
        "worldwide": "Worldwide",
        "country": "In my Country"
      },
      "expires": {
        "day": "For a day",
        "week": "For a week",
        "month": "For a month",
        "forever": "Forever"
      },
      "helpTypes": {
        "request": "Requesting help",
        "offer": "Offering help"
      }
    },
    "post": "Post",
    "postAsOrg": "Posting as an Organization",
    "createNew": "Create a new one",
    "whatNeed": "What do you need?",
    "viewLess": "View Less",
    "viewMore": "View More",
    "deletePostConfirmation": "Are you sure you want to delete the post?",
    "deleteCommentConfirmation": "Are you sure you want to delete the comment?",
    "shareVia": "Share via...",
    "others": "Others",
    "expireTitle": "Ahh... snap!",
    "expire": "The post you have been looking for has expired. Please check our Help Board for more such posts.",
    "noActivity": "No activity found",
    "share": "Share",
    "delete": "Delete",
    "cancel": "Cancel",
    "confirm": "Confirm",
    "edited": "edited"
  },
  "profile": {
    "common": {
      "accountInfo": "Account Information",
      "profileInfo": "Profile Information",
      "notificationInfo": "Notification Information",
      "address": "Address",
      "enterAddress": "Enter address, zip code, or city",
      "agreePrivacy": "By signing up, I agree to the <0>Privacy Policy</0>",
      "agreeTerms": "By signing up, I agree to the <0>Terms and Conditions</0>",
      "createProfile": "Create Your Profile",
      "saveChanges": "Save Changes",
      "thankyou": "Thank you for joining our community!",
      "viewProfile": "My Profile",
      "continuePosting": "Continue Posting",
      "viewFeed": "View Help Board",
      "viewMyProfile": "View my profile",
      "loading": "loading",
      "invalidEmail": "Invalid email",
      "selectOption": "Please select at least one option",
      "invalidURL": "Invalid URL",
      "savingChanges": "Saving Changes...",
      "submit": "Create Profile",
      "submitLoading": "Creating Profile...",
      "invalidPassword": "Password must contain at least 3 of these: a lower-case letter, an upper-case letter, a number, a special character (such as !@#$%^&*).",
      "addressRequired": "Address is required. Please enter your address and select it from the drop-down",
      "emailRequired": "Email address is required",
      "passwordRequired": "Password is required",
      "maxCharacters": "{{maxNum}} characters max.",
      "minCharacters": "{{minNum}} characters minimum.",
      "validCharacters": "Valid characters are: {{characters}}.",
      "sendMessage": "Send Message",
      "urls": {
        "appStore": "Link to Apple Store",
        "playStore": "Link to Google Play",
        "twitter": "Twitter URL",
        "facebook": "Facebook URL",
        "instagram": "Instagram URL",
        "github": "Github URL",
        "linkedin": "LinkedIn URL",
        "website": "Website"
      },
      "emailMaxLength": "Email address must not exceed 200 characters",
      "emailInvalid": "Email address is invalid",
      "emailDomainInvalid": "Email domain is invalid",
      "emailNotification": "Email Notification",
      "instant": "Instant",
      "daily": "Daily",
      "weekly": "Weekly",
      "biweekly": "Biweekly"
    },
    "individual": {
      "email": "Email",
      "firstName": "First name",
      "lastName": "Last name",
      "hideAddress": "Don't show my address",
      "iWant": "I want to",
      "volunteer": "Volunteer",
      "donate": "Donate",
      "shareInformation": "Share Information",
      "iNeed": "I need",
      "medical": "Medical Help",
      "haveCovidSymptoms": "I have symptoms of COVID-19.",
      "other": "Other Help",
      "otherDesc": "I need assistance getting groceries/medicine/etc.",
      "editProfile": "Edit Profile",
      "editNotification": "Edit Notification",
      "intro": "Self-introduction",
      "website": "Personal Website",
      "myActivity": "My Activity",
      "userActivity": "User Activity",
      "wantHelp": "I want to help ",
      "needHelp": "I need help ",
      "firstNameRequired": "First name is required.",
      "lastNameRequired": "Last name is required."
    },
    "org": {
      "title": "Create Organization Profile",
      "editOrgProfile": "Edit Organization Profile",
      "name": "Organization Name",
      "email": "Organization Contact Email",
      "invalidEmail": "Email is invalid",
      "globalOrg": "We are a global organization",
      "global": "Global",
      "seeking": "What are you looking for",
      "volunteers": "Volunteers",
      "donations": "Donations",
      "staff": "Staff",
      "other": "Other",
      "typeAndIndustry": "Type and Industry",
      "type": "Type",
      "types": [
        "Startup",
        "Company",
        "Community",
        "Government",
        "Non-Profit",
        "University",
        "Health Care Provider",
        "Other"
      ],
      "industry": "Industry",
      "industries": [
        "Automobile",
        "Architecture",
        "Arts & Crafts",
        "Banking",
        "Biotechnology",
        "Business Supplies and Equipment",
        "Civic & Social Organization",
        "Events Services",
        "Fund-raising",
        "Government Relations",
        "Health, Wellness, and Fitness",
        "Hospital & Health Care",
        "Industries",
        "Information Technology and Services",
        "Legal Services",
        "Marketing and Advertising",
        "Medical Devices",
        "Non-Profit Organization Management",
        "Other",
        "Philanthropy",
        "Primary/Secondary Education",
        "Professional Training & Coaching",
        "Research",
        "Think Tanks",
        "Translation and Localization"
      ],
      "typeIndustryError": "Please select organization type and industry from dropdown",
      "desc": "Organization Description",
      "lang": "Organization Language",
      "completeOrgProfile": "Complete Organization Profile",
      "about": "About",
      "activity": "Activity",
      "editAccount": "Edit Account Information",
      "updateSuccess": "Organization successfully updated",
      "orgNameRequired": "Organization name is required"
    }
  },
  "auth": {
    "signIn": "Sign In",
    "joinNow": "Join Now",
    "email": "Email",
    "enterEmail": "Enter email address",
    "password": "Password",
    "enterPassword": "Enter password",
    "confirmPassword": "Confirm password",
    "forgotPassword": "Forgot Password?",
    "noAccount": "Don't have an account?",
    "haveAccount": "Already have an account?",
    "recoverLink": "Email me a recovery link",
    "orSignIn": "OR SIGN IN WITH",
    "orJoinNow": "OR JOIN NOW WITH",
    "back": "Back to Sign In screen",
    "passwordMax": "Password must be at most {{num}} characters.",
    "passwordMin": "Password must be at least {{num}} characters.",
    "passwordConfirmationRequired": "Password confirmation is required.",
    "passwordNotMatch": "Passwords don't match"
  },
  "verifyEmail": {
    "checkInbox": "Check your inbox",
    "forgotPass": "If an account is associated with {{email}}, you will receive an email with further instructions on how to reset the password.",
    "confirm": "We just emailed a link to {{email}}. Click the link to confirm your account and complete your profile.",
    "checkSpam": "If you don't see a message within a few minutes please check spam, promotions or other incoming mail folders."
  },
  "aboutUs": {
    "ourStory": "Our Story",
    "story": "FightPandemics is the brainchild of Manuel Gonzalez Alzuru, who was infected with COVID-19 in France. Upon returning home to Barcelona, he found he was unable to get help even though there were people who wanted to provide it. Telegram and WhatsApp groups were self-organizing in Manuel’s neighborhood, but without personally knowing anyone involved he could not ask them for assistance. Inspired by so many coming together, Manuel launched the project with one mission in mind: to ensure that others could connect in time.",
    "ourCommunity": "Our Community",
    "community": "We are built by a team of 450+ volunteer developers, designers, scientists, health experts, and product managers from around the world",
    "ourIdea": "Our Idea",
    "ourSupporters": "Our Supporters",
    "followUs": "Follow us on social media",
    "contactUs": "Or contact us at",
    "contactEmail": "contact@fightpandemics.com"
  },
  "footer": {
    "faq": "FAQ",
    "blog": "Blog",
    "termsConditions": "Terms & Conditions",
    "privacyPolicy": "Privacy Policy",
    "cookiesPolicy": "Cookies Policy",
    "copyright": "Copyright {{currentYear}} FightPandemics. All rights reserved."
  },
  "faq": {
    "title": "About FightPandemics / General",
    "offerRequestHelp": "Offering and Requesting Help",
    "profileAccount": "Profile and Account",
    "contects": "Contects",
    "general": [
      [
        "What is FightPandemics?",
        "FightPandemics is a platform created amid the COVID-19 outbreak with the aim to be a go-to place for people affected in many ways by the pandemic.",
        "Our main mission is to connect individuals and organizations offering and requesting help amid pandemic crisis, in a local and global level. No matter if you seek medical help, facial masks, legal help, groceries, someone to walk your dog or support with any other day-to-day activities, you can look for it here:",
        "We strive to gather essential information that is highly fragmented, connecting in one network individuals, communities and organizations working on pandemic-related issues or projects. Our vision is to create a world where everyone is more resilient to emergencies, by helping communities respond more quickly and effectively to health emergencies and humanitarian crises."
      ],
      [
        "Who is FightPandemics?",
        "FightPandemics is an all-volunteer, global team with a mission to serve as a go-to place for help. Our team is made up of 150+ engaged volunteers from 70+ countries striving to make a difference. The platform was built in an innovative collaborative effort, bringing together a diverse group of problem solvers with a wide range of skills willing to co-create and learn with one another.",
        "Do you want to join our initiative? Reach out to <0>hr@fightpandemics.com</0>"
      ],
      [
        "In which cities does FightPandemics operate?",
        "FightPandemics is a global platform. Our first version has been launched in English, but we have plans to add other languages soon."
      ],
      [
        "Who is FightPandemics for?",
        "Anyone needing or offering help is welcome to join our platform and connect with other individuals and organizations."
      ],
      [
        "How can I post an offer or request for help on FightPandemics?",
        "<0>When you join the community, you will have unlimited access to view and create posts and comments on FightPandemics platform.</0><1>To join the community as a user, click the \"Menu\" button and select the \"Join Now/Sign In\" option. There you will be able to join with your choice of email or social media credentials.</1><2>Once you have completed your profile, select the menu button, select view my profile and click on the plus button to create your first post.</2>"
      ],
      [
        "How can I keep up to date with FightPandemics news?",
        "Please follow us on social media! We post regular updates to <0>Facebook</0>, <1>Twitter</1>, <2>LinkedIn</2>, and <3>Instagram</3>."
      ],
      [
        "Do I have to pay to use FightPandemics?",
        "No, FightPandemics is a completely free platform run by volunteers."
      ],
      [
        "What kind of help can I offer/ request on FightPandemics?",
        "You're welcome to ask for and offer any type of help to support individuals and organizations cope during the COVID-19 pandemic. Here is a list with some examples of the type of help you can offer or request:",
        "<0>Groceries</0><1>Medical supplies </1><2>Legal assistance</2><3>Tech support </3><4>Information</4><5>Funding</5><6>Events and activities</6><7>Education</7><8>Wellness</8><9>Research and development</9>"
      ],
      [
        "How can I find help?",
        "From the FightPandemics homepage, select \"Need help\". If you choose \"Other help\", you'll enter your location and be directed to a page with the help offers in the selected area. You can then filter the postings that you want to see also by provider and type. Alternatively, you can select \"View community postings\" from the main page to view all postings and apply the desired filters."
      ],
      [
        "How can I offer help?",
        "<0>You can offer help as an individual or as an organization.</0><1>From the homepage, select \"Give help\" to see all the posts created by users asking for help and filter the results by location and type. You need to be signed in to reach out to them. You can also create your own postings describing the help you're able to offer.</1>"
      ],
      [
        "Do I need to be signed in to view help requests and offers?",
        "You do not need to be signed in to view any of the postings on the help board, but you will need to sign in to comment or like a post."
      ],
      [
        "Do I need to be signed in to create/edit posts?",
        "Yes, you need to create an account and sign in if you want to create or edit posts."
      ],
      [
        "Do I need to be signed up as an individual to create organization profiles?",
        "Yes, once you are signed up as an individual, you can create one or multiple organizational profile linked to your account."
      ],
      [
        "Will my name/organization's name be displayed to other users?",
        "When you create posts either offering or seeking help, your name/ your organization's name is displayed to anyone viewing the help board."
      ],
      [
        "How can I trust that the posts are reliable?",
        "Unfortunately, we cannot ensure that all postings are reliable, since the posts are created by our users. However we make our best to keep the content relevant, by doing regular data cleansing and by deactivating posts after their expiration. If you have concerns about the content of a post please contact us at <0>support@fightpandemics.com</0>"
      ],
      [
        "Can you help me with medical issues?",
        "FightPandemics is not a medical care provider."
      ],
      [
        "Do I need to share my current location? What if I don't want to share my location?",
        "We use location to show you the most relevant results, however, you may also view all postings. Since FightPandemics has thousands of postings from all over, we suggest you enter a location near you to best tailor results."
      ],
      [
        "There is no help listed in my area. What do I do?",
        "Our community is always growing. You're welcome to be the first one in your area to create a post and ask for help. Please also take a look in the services that are accessible to anyone independently of their location."
      ],
      [
        "I found a bug on the website. How do I report that?",
        "Please submit feedback, or contact <0>support@fightpandemics.com.</0>"
      ],
      [
        "I'm no longer permitted to use FightPandemics - what do I do?",
        "Please reach out to us at <0>support@fightpandemics.com</0> and we will check what is the issue with your account."
      ],
      [
        "What information do you store?",
        "FightPandemics collects and processes users personal data only for the purposes described in our <0>privacy policy.</0> In no case we will provide access or share your personal data with any third party, except with the relevant persons set forth in this policy."
      ],
      [
        "Can I give/receive help from my city or state? How long will the post be visible?",
        "The post to give/receive help can be at a zip code, city, state or country level for a duration of a day, a week, a month or forever. By default, the posts will be set to city level for one month."
      ],
      [
        "My question is not listed. Whom can I reach out to?",
        "For general questions and other issues not listed here, reach out to <0>contact@fightpandemics.com.</0>"
      ]
    ],
    "accountFAQ": [
      [
        "How do I join?",
        "<0>To join the community as a user, click the \"Menu\" button and select the \"Join Now/Sign In\" option. There you will be able to join with your choice of email or social media credentials.</0><1>When you join the community, you will have unlimited access to view and create posts and comments on FightPandemics platform.</1>"
      ],
      [
        "How can I change my individual profile to an organization profile?",
        "An organizational profile is tied to your individual profile. Once you create your individual profile, you can add as many organizational profiles as you'd like tied to that individual profile. Your sign in credentials will continue to be the email and password you used to join for the individual profile."
      ],
      [
        "How can I change my organization profile to an individual profile?",
        "You cannot change your organization profile to an individual profile. In order to create an organizational profile, you are required to have an individual profile. Once you create your individual profile, you can add as many organization profiles as you'd like, tied to that individual profile. Your sign in credentials will continue to be the email and password you used to join for the individual profile."
      ],
      [
        "How can I reset my password?",
        "Click on \"Sign In\" from the homepage and then click on \"Forgot password\" and follow the instructions"
      ],
      [
        "Why is my password not valid?",
        "Please check if your password has at least 8 letters. If you already have an account but forgot your sign in password, click on \"Sign In\" from the homepage and then go to \"Forgot password\"."
      ],
      [
        "I signed up and I didn't receive the confirmation email. What do I do?",
        "If you haven't received a confirmation email please try the following options:",
        "Check your Spam folder for the recovery email.",
        "Try the \"Recover password\" process.",
        "If the options above do not solve the problem, please feel free to reach out to our support team: <0>support@fightpandemics.com.</0>"
      ],
      [
        "How do I delete/ cancel my account?",
        "If you wish to delete your account, please reach out to us at <0>support@fightpandemics.com.</0>"
      ],
      [
        "How can I update my profile information?",
        "From the menu in the upper right-hand corner, select \"My Profile\", then click on the pen icon at the top of your profile. You will be taken to a screen where you will be able to edit your profile information, and select \"Save Changes\" when you are complete."
      ],
      [
        "How can I report an incorrect or offensive post?",
        "If you find a post that is incorrect or violates FightPandemics Code of Conduct, please email us at <0>support@fightpandemics.com.</0>"
      ]
    ],
    "contectsFAQ": [
      [
        "I want to become a partner or sponsor.",
        "Please get in touch with our partnerships team at <0>partnerships@fightpandemics.com.</0>"
      ],
      [
        "I am from the press/ media.",
        "Please contact us at <0>pr@fightpandemics.com.</0>"
      ],
      [
        "I need technical support.",
        "We are sorry for that. Send us an email at <0>help@fightpandemics.com.</0> Since we are an all volunteer team, please expect at least 48 hours for a response."
      ],
      [
        "I want to reach out to FightPandemics for other reasons.",
        "For general questions and other issues not listed here, please reach out to <0>contact@fightpandemics.com.</0>"
      ]
    ],
    "contacts": "Contacts",
    "contactsFAQ": [
      [
        "I want to become a partner or sponsor.",
        "Please get in touch with our partnerships team at <0>partnerships@fightpandemics.com.</0>"
      ],
      [
        "I am from the press/ media.",
        "Please contact us at <0>pr@fightpandemics.com.</0>"
      ],
      [
        "I need technical support.",
        "We are sorry for that. Send us an email at <0>help@fightpandemics.com.</0> Since we are an all volunteer team, please expect at least 48 hours for a response."
      ],
      [
        "I want to reach out to FightPandemics for other reasons.",
        "For general questions and other issues not listed here, please reach out to <0>contact@fightpandemics.com.</0>"
      ]
    ],
    "faqTitle": "Frequently Asked Questions"
  },
  "cookies": {
    "whatCookies": "WHAT ARE COOKIES?",
    "whatCookiesContent": "<0>This Website uses ¨Cookies¨, and other similar mechanisms (hereinafter, Cookies). Cookies are files sent to a browser through a web server to record the activities of the User on a specific website or on all websites, apps and / or services on this website. The first purpose of Cookies is to provide the User with faster and more personalized access to the services offered. Cookies are associated only with an anonymous User and his/her computer and do not provide references that allow the deduction of the User's personal data.</0><1>The User may configure his/her browser to notify and reject the installation of Cookies sent by this website, without prejudice to the User's ability to access the Contents. However, we note that, in any case, the performance of the website may decrease. This website makes use of Web Bugs, which are tiny and transparent images inserted in the emails. When the User opens a newsletter of the Website, this image is downloaded along with the rest of the email content and allows to know if a specific email has been opened or not, as well as the IP address from which it was downloaded. FightPandemics uses this information to obtain statistics and carry out analytical studies on the reception of its emails by Users.</1>",
    "typeCookies": "TYPE, PURPOSE AND FUNCTIONING OF COOKIES",
    "typeCookiesBegin": "Cookies, depending on their permanence, can be divided into session or permanent Cookies. The first ones expire when the User closes the browser. The second ones expire depending on when the objective for which they serve is fulfilled or when they are manually deleted. Additionally, depending on your objective, the Cookies used by this Website can be classified as follows:",
    "typeCookiesContent": "<0>Technical cookies: These allow the user to navigate through a web page, platform or application and use the different options or services that exist there, such as, for example, control traffic and data communication, identify the session, access restricted access parts, remember the elements that make up an order, make the purchase process of an order, make the request for registration or participation in an event, use security elements during navigation, store content for dissemination of videos or sound or share content through social networks.</0><1>Analysis cookies: Those that are processed by us or by third parties, which allow to quantify the number of users and thus perform the measurement and statistical analysis of the use made by users of the services offered. For this, your browsing on our website is analyzed in order to improve the offer of products or services that we offer.</1><2>Advertising cookies: Are those that are processed by us or by third parties, allowing us to manage in the most efficient way possible the offer of the advertising spaces that are on the website, adapting the content of the advertisement to the content of the requested service or to the use that you make from our website. For this we can analyze your browsing habits on the Internet, and we can show you advertising related to your browsing profile.</2><3>Behavioral advertising cookies: These allow the management, in the most efficient way possible, of the advertising spaces that, where appropriate, the editor has included in a web page, application or platform from which it provides the requested service. These cookies store information on the behavior of users obtained through the continuous observation of their browsing habits, which allows developing a specific profile to display advertising based on it.</3>",
    "typeCookiesEnd": "The Website may use third-party services that may require the installation of Cookies on Users and that on behalf of FightPandemics, and will collect information for statistical purposes on the use of the Website by the user and for the provision of other services related to Website activity and other Internet services.",
    "disableCookies": "HOW TO DISABLE COOKIES AND WEB BUGS IN THE MAIN BROWSERS?",
    "disableCookiesContent": "It is normally possible to stop accepting browser cookies or stop accepting cookies from a particular service. All modern browsers allow you to change the configuration of Cookies. These settings are usually found in the ‘options’ or ‘Preferences’ of your browser menu. You can also configure your browser or email manager, as well as install free add-ons to prevent Web Bugs from downloading when opening an email. Use the following instructions according to your internet browser to change cookie preferences:",
    "updateCookies": "UPDATE OF COOKIES POLICY",
    "updateCookiesContent": "FightPandemics may modify this Cookies Policy based on legislative, regulatory requirements, or with the purpose of adapting said policy to the instructions issued by the Spanish Data Protection Agency, therefore Users are advised to periodically visit this page to know the changes suffered in them. When there are significant changes in this Cookies Policy, Users will be notified either through the web or through email to the Users registered in the newsletter service.",
    "cookieAlert": "This site uses cookies to deliver our service and to show you relevant information. By using our site, you acknowledge that you have read and understand our <0>Cookies Policy</0>, <1>Privacy Policy</1>, and our <2>Terms & Conditions</2>. Your use of FightPandemics' Products is subject to these policies and terms."
  },
  "comment": {
    "writeAComment": "Write a comment...",
    "onlyAuthenticated": "Only logged in users can comment.",
    "loading": "Loading...",
    "showMore": "Show More Comments",
    "comment": "Comment",
    "comment_plural": "Comments",
    "commentWithCount": "{{count}} Comment",
    "commentWithCount_plural": "{{count}} Comments",
    "edit": "Edit",
    "delete": "Delete",
    "save": "Save",
    "showLess": "Show Less Comments"
  },
  "medical": {
    "localNumber": "Your Local Emergency Number",
    "call": "Please Call Your Local Emergency Number",
    "nearestHospitals": "Nearest Hospitals",
    "check": "Symptoms Check",
    "findHelp": "Find Help"
  },
  "feedback": {
    "poorly": "Poorly",
    "well": "Very well",
    "howMeetNeeds": "How well does FightPandemics meet your needs?",
    "almostFinished": "We are almost done!",
    "howImpacted": "How has COVID-19 impacted you?",
    "mostValuable": "Which features are the most valuable to you?",
    "oneChange": "If you could change one thing about FightPandemics, what would it be?",
    "otherFeedback": "Any other feedback for us?",
    "thankYou": "Thank You!",
    "thankYouEarly": "Thank you for being an early user of FightPandemics!",
    "thankYouMessage": "Your input means a lot and helps us improve our services during and after the COVID-19 pandemic.",
    "submitFeedback": "Submit Feedback",
    "radio": {
      "age": "What is your age?",
      "unaffected": "I go to work/school normally",
      "quarantine": "I am healthy, but in a stay-at-home quarantine",
      "symptomaticUntested": "I have mild symptoms but haven't been tested",
      "diagnosed": "I am diagnosed with COVID-19"
    }
  },
  "relativeTime": {
    "second": "second",
    "second_plural": "seconds",
    "secondWithCount": "{{count}} second ago",
    "secondWithCount_plural": "{{count}} seconds ago",
    "minute": "minute",
    "minute_plural": "minutes",
    "minuteWithCount": "{{count}} minute ago",
    "minuteWithCount_plural": "{{count}} minutes ago",
    "hour": "hour",
    "hour_plural": "hours",
    "hourWithCount": "{{count}} hour ago",
    "hourWithCount_plural": "{{count}} hours ago",
    "day": "day",
    "day_plural": "days",
    "dayWithCount": "{{count}} day ago",
    "dayWithCount_plural": "{{count}} days ago",
    "week": "week",
    "week_plural": "weeks",
    "weekWithCount": "{{count}} week ago",
    "weekWithCount_plural": "{{count}} weeks ago",
    "month": "month",
    "month_plural": "months",
    "monthWithCount": "{{count}} month ago",
    "monthWithCount_plural": "{{count}} months ago",
    "year": "year",
    "year_plural": "years",
    "yearWithCount": "{{count}} year ago",
    "yearWithCount_plural": "{{count}} years ago"
  },
  "alt": {
    "logo": "FightPandemics logo",
    "blogLink": "FightPandemics Blog Link",
    "desktopBanner": "Desktop Mission and Vision Banner",
    "mobileBanner": "Mobile Mission and Vision Banner",
    "ideaImage": "Our Idea Picture",
    "linkedinIcon": "FightPandemics LinkedIn Icon",
    "facebookIcon": "FightPandemics Facebook Icon",
    "instagramIcon": "FightPandemics Instagram Icon",
    "twitterIcon": "FightPandemics Twitter Icon",
    "createOrg": "create organization",
    "personalDataImage": "two people standing next to a list of personal items",
    "envelope": "envelope",
    "avatar": "avatar"
  },
  "error": {
    "title": "Please include a title for your post.",
    "description": "Please include a description for your post.",
    "help": "Please select a type of help.",
    "tags": "Please add at least one tag.",
    "privacyPolicyRequired": "You must agree to our privacy policy before proceeding",
    "termsConditionsRequired": "You must agree to our terms and conditions before proceeding",
    "failedPredictions": "Failed getting predictions. Please retry.",
    "failedLocation": "Failed getting location.",
    "failedLocationDetails": "Failed getting location details. Please retry.",
    "User denied Geolocation": "User denied Geolocation.",
    "resetBrowserLocationPermission": "Please reset your browser's location permissions or enter the address.",
    "enterAddressAgain": "Please enter the address or try again.",
    "loggedInToCreateOrgProfile": "You must be logged in to create an organization profile",
    "selectOneOption": "Please select at least one option",
    "userExists": "User already exists",
    "invalidState": "Invalid state",
    "passwordsShouldMatch": "Password should be entered twice exactly the same",
    "passwordWeak": "Password is too weak",
    "wrongCredentials": "Wrong email or password.",
    "failedChangePasswordEmail": "Error creating change password email",
    "feedbackAlreadySubmitted": "Feedback already submitted",
    "emailIssue": "Email is already in use or cannot be validated",
    "emailUnverified": "Email is not verified",
    "maxSignInAttemptsExceeded": "Maximum number of sign in attempts exceeded.",
    "failedSubmittingFeedback": "Failed submitting feedback, reason:",
    "failedCreatingUser": "Failed creating user, reason:",
    "failedLoadingProfile": "Failed loading profile, reason:",
    "failedLoadingActivity": "Failed loading activity, reason:",
    "failedCreatingOrgProfile": "Failed creating organization profile, reason:",
    "failedUpdatingOrgProfile": "Failed updating organization profile, reason:",
    "failedUpdatingProfile": "Failed updating profile, reason:",
    "failedAuthentication": "Authentication failed, reason:",
    "failedLogin": "Login failed, reason:",
    "failedSignup": "Signup failed, reason:",
    "failedPasswordRecovery": "Password recovery failed, reason:",
    "http": {
      "Bad Request": "Bad Request",
      "Unauthorized": "Unauthorized",
      "Payment Required": "Payment Required",
      "Forbidden": "Forbidden",
      "Not Found": "Not Found",
      "Method Not Allowed": "Method Not Allowed",
      "Not Acceptable": "Not Acceptable",
      "Proxy Authentication Required": "Proxy Authentication Required",
      "Request Timeout": "Request Timeout",
      "Conflict": "Conflict",
      "Gone": "Gone",
      "Length Required": "Length Required",
      "Precondition Failed": "Precondition Failed",
      "Payload Too Large": "Payload Too Large",
      "URI Too Long": "URI Too Long",
      "Unsupported Media Type": "Unsupported Media Type",
      "Range Not Satisfiable": "Range Not Satisfiable",
      "Expectation Failed": "Expectation Failed",
      "I'm a teapot": "I'm a teapot",
      "Misdirected Request": "Misdirected Request",
      "Unprocessable Entity": "Unprocessable Entity",
      "Locked": "Locked",
      "Failed Dependency": "Failed Dependency",
      "Too Early": "Too Early",
      "Upgrade Required": "Upgrade Required",
      "Precondition Required": "Precondition Required",
      "Too Many Requests": "Too Many Requests",
      "Request Header Fields Too Large": "Request Header Fields Too Large",
      "Unavailable For Legal Reasons": "Unavailable For Legal Reasons",
      "Internal Server Error": "Internal Server Error",
      "Not Implemented": "Not Implemented",
      "Bad Gateway": "Bad Gateway",
      "Service Unavailable": "Service Unavailable",
      "Gateway Timeout": "Gateway Timeout",
      "HTTP Version Not Supported": "HTTP Version Not Supported",
      "Variant Also Negotiates": "Variant Also Negotiates",
      "Insufficient Storage": "Insufficient Storage",
      "Loop Detected": "Loop Detected",
      "Not Extended": "Not Extended",
      "Network Authentication Required": "Network Authentication Required"
    },
    "avatar": {
      "fileTypeNotSupported": "Sorry, we only support image files of type jp(e)g and png.",
      "fileSizeTooLarge": "Please upload an image of size less than 5 MB.",
      "imageDimensionTooSmall": "Please upload an image that is at least 250 pixels tall and 250 pixels wide.",
      "imageDimensionTooWide": "Sorry, the image is too wide. Please try again with an image that has width less than twice the height.",
      "networkError": "Sorry, some network error occurred."
    }
  },
  "TEMP: We are not a provider of healthcare services": "We are not a provider of healthcare services",
  "TEMP: This service is provided in good faith for those who are otherwise unable to obtain help and resources during this unprecedented public health emergency.": "This service is provided in good faith for those who are otherwise unable to obtain help and resources during this unprecedented public health emergency.",
  "TEMP: Please consult your healthcare provider for medical advice": "Please consult your healthcare provider for medical advice",
  "TEMP: I Understand": "I Understand",
  "TEMP: COVID-19 Screening Tool": "COVID-19 Screening Tool",
  "TEMP: We will ask you a few questions about your symptoms, travels and contacts with others": "We will ask you a few questions about your symptoms, travels and contacts with others",
  "TEMP: Your answers will not be stored or shared. This is just a tool to help the world.": "Your answers will not be stored or shared. This is just a tool to help the world.",
  "TEMP: For Myself": "For Myself",
  "TEMP: For Someone Else": "For Someone Else",
  "TEMP: Is this an emergency?": "Is this an emergency?",
  "TEMP: Yes, I am experiencing at least one of these symptoms": "Yes, I am experiencing at least one of these symptoms",
  "TEMP: Yes, they are experiencing at least one of these symptoms": "Yes, they are experiencing at least one of these symptoms",
  "TEMP: No, I do not have any of these symptoms": "No, I do not have any of these symptoms",
  "TEMP: No, they do not have any of these symptoms": "No, they do not have any of these symptoms",
  "TEMP: Under 18": "Under 18",
  "TEMP: Between 18 and 64": "Between 18 and 64",
  "TEMP: 65 or older": "65 or older",
  "TEMP: Multiple options can be selected": "Multiple options can be selected ",
  "TEMP: Fever, chills, or sweating": "Fever, chills, or sweating",
  "TEMP: New or worsening cough": "New or worsening cough",
  "TEMP: Sore throat": "Sore throat",
  "TEMP: Vomiting or diarrhea": "Vomiting or diarrhea",
  "TEMP: Do you live in a care facility?": "Do you live in a care facility?",
  "TEMP: Do they live in a care facility?": "Do they live in a care facility?",
  "TEMP: This includes nursing homes or assisted living facilities.": "This includes nursing homes or assisted living facilities.",
  "TEMP: No, I don’t live in a long-term care facility": "No, I don’t live in a long-term care facility",
  "TEMP: I live in a long-term care facility": "I live in a long-term care facility",
  "TEMP: No, they don’t live in a long-term care facility": "No, they don’t live in a long-term care facility",
  "TEMP: They live in a long-term care facility": "They live in a long-term care facility",
  "TEMP: This includes a hospital, emergency room, other medical setting, or long-term care facility. Select all that apply.": "This includes a hospital, emergency room, other medical setting, or long-term care facility. Select all that apply.",
  "TEMP: No, I don’t work or plan to work in a care facility": "No, I don’t work or plan to work in a care facility",
  "TEMP: No, they don’t work or plan to work in a care facility": "No, they don’t work or plan to work in a care facility",
  "TEMP: Do any of these apply to you?": "Do any of these apply to you?",
  "TEMP: Do any of these apply to them?": "Do any of these apply to them?",
  "TEMP: Pregnancy": "Pregnancy",
  "TEMP: None of the above": "None of the above",
  "TEMP: Please consult a medical professional for advice": "Please consult a medical professional for advice",
  "TEMP: Done": "Done",
  "TEMP: Retake the Test": "Retake the Test",
  "TEMP: Based on your reported symptoms, you should seek care immediately. Call the emergency number!": "Based on your reported symptoms, you should seek care immediately.\nCall the emergency number!",
  "TEMP: Your Responses": "Your Responses",
  "avatar": {
    "submitBtn": "Submit",
    "cancelBtn": "Cancel",
    "tryAgainBtn": "Try Again"
  },
<<<<<<< HEAD
  "messaging": {
    "header": "Messages",
    "requests": "Message Requests",
    "settings": {
      "header": "Messages Settings",
      "blocked": "Blocked Accounts",
      "archived": "Archived Conversations",
      "unblock": "Unblock",
      "unarchive": "Unarchive",
      "archiveEmpty": "You don't have any archived conversations.",
      "blockedEmpty": "You haven't blocked any accounts."
    },
    "emptyInbox": {
      "header": "You don't have any messages",
      "p1": "You haven't received any messages yet.", 
      "p2": "Head back to Help Board to find offers or requests to respond to.",
      "goToHB": "Go to Help Board"
    },
    "selectRoom": {
      "header": "Select any message to read",
      "p1": "The message content would appear here once you select", 
      "p2": "a conversation from the inbox."
    },
    "selectRequest": {
      "header": "Select any message request to read",
      "p1": "The content of the message request would apprear here", 
      "p2": "once you select one from the message requests inbox."
    },
    "didBlock": "You've blocked {{username}}. unblock to receive messages from them again.",
    "wasBlocked": "You've been blocked by {{username}}. you can no longer message them.",
    "acceptPropmt": "Do you want to accept the message request? you cannot reply until you accept the request.",
    "deleteMessageQuestion": "Delete the message?",
    "deleteMessageText": "The selected message will be permanently deleted from both yours and the recipient's devices. Are you sure you want to delete?",
    "blockQuestion": "Block the conversation from {{username}}?",
    "blockText": "By selecting \"Block\", {{username}} won't be able to send you a message or message request. You can go to Message Settings to manage blocked accounts.",
    "archiveQuestion": "Archive the conversation?",
    "archiveText": "If you'd like to read the conversation again, you'll have to go to Messages Settings to restore it.",
    "sendSuccessHeader": "Your message was successfully sent",
    "sendSuccessText": "Your message to {{username}} concerning the \"{{title}}\" was sent successfully.",
    "sendSuccessTextNoPost": "Your message to {{username}} was sent successfully.",
    "sendFailedHeader": "Oops, something went wrong",
    "sendFailedText": "Your message to {{username}} concerning the \"{{title}}\" was not successfully sent.",
    "sendFailedTextNoPost": "Your message to {{username}} was not successfully sent.",
    "block": "Block",
    "archive": "Archive",
    "accept": "Accept",
    "ignore": "Ignore",
    "delete": "Delete",
    "cancel": "Cancel",
    "edit": "Edit",
    "edited": "Edited",
    "saveEdit": "Save changes",
    "didDelete": "You deleted this message.",
    "wasDeleted": "This message was deleted.",
    "loadMore": "Load More...",
    "justNow": "Just now",
    "lastSeen": "Last seen",
    "never": "Never",
    "activeNow": "Active Now",
    "message": "Message",
    "sendMessage": "Send a message",
    "typeMessage": "Type a message...",
    "viewMessage": "View message",
    "to": "To",
    "send": "Send",
    "done": "Done",
    "close": "close"
=======
  "unsubscribe": {
    "notifyPrefs": "Notification Preference",
    "success": "Your notification preference is updated"
>>>>>>> d95544d6
  }
}<|MERGE_RESOLUTION|>--- conflicted
+++ resolved
@@ -803,7 +803,6 @@
     "cancelBtn": "Cancel",
     "tryAgainBtn": "Try Again"
   },
-<<<<<<< HEAD
   "messaging": {
     "header": "Messages",
     "requests": "Message Requests",
@@ -871,10 +870,9 @@
     "send": "Send",
     "done": "Done",
     "close": "close"
-=======
+  },
   "unsubscribe": {
     "notifyPrefs": "Notification Preference",
     "success": "Your notification preference is updated"
->>>>>>> d95544d6
   }
 }