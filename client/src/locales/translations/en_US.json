{
  "headline": "A place to offer and request help",
  "tagline": "<0>Pandemics will continue to happen.</0><1>We help communities prepare and respond.</1>",
  "common": {
    "getHelp": "Request Help",
    "giveHelp": "Offer Help",
    "viewFeed": "View Help Board",
    "register": "Join Now",
    "feedback": "Feedback",
    "question": "Question",
    "aboutUs": "About Us",
    "profile": "Profile",
    "addOrg": "Add Organization",
    "logout": "Sign Out",
    "organisations": "Organizations"
  },
  "onboarding": {
    "common": {
      "question": "Question",
      "next": "Next",
      "previous": "Back",
      "submit": "Submit",
      "skip": "Skip",
      "whereLocated": "Where are you located?",
      "relevantResults": "We want to show you the most relevant results",
      "enterAddress": "Enter address, zip code, or city",
      "shareLocation": "Share My Location",
      "showAnywhere": "Show me postings from anywhere",
      "whatEmail": "What is your email address?",
      "respectPrivacy": "We respect your privacy. Please read our and <1>Privacy Policy</1> and <3>Terms & Conditions.</3>",
      "enterEmail": "Enter your email address..."
    },
    "needHelp": {
      "whatHelp": "What type of help do you need?",
      "medical": "Medical",
      "haveCovidSymptoms": "I have symptoms of COVID-19.",
      "other": "Other Help",
      "otherDesc": "I need assistance getting groceries/medicine/etc."
    },
    "offerHelp": {
      "howContribute": "How do you want to contribute?",
      "volunteer": "As a Volunteer",
      "donorInvestor": "As a Donor/Investor",
      "organisation": "As an Organization"
    }
  },
  "feed": {
    "title": "Help Board",
    "allPosts": "All posts",
    "allPeople": "All people",
    "allOrgs": "All organizations",
    "request": "Requesting help",
    "offer": "Offering help",
    "quit": "Clear filters",
    "apply": "Apply filters",
    "getOrGive": "Offer or request help",
    "filters": {
      "title": "Filters",
      "location": {
        "label": "Location",
        "enterAddress": "Enter address, zip code, or city",
        "shareLocation": "Share My Location"
      },
      "providers": "Providers",
      "providersList": [
        "Individual",
        "Startup",
        "Company",
        "Community",
        "Government",
        "Non-profit",
        "University",
        "Health care provider",
        "Other"
      ],
      "types": "Types",
      "typesList": [
        "Medical Supplies",
        "Groceries/Food",
        "Business",
        "Education",
        "Legal",
        "Wellbeing/Mental",
        "Entertainment",
        "Information",
        "Funding",
        "R&D",
        "Tech",
        "Other"
      ],
      "labels": {
        "location": "Location",
        "providers": "Providers",
        "type": "Types",
        "lookingFor": "Offer or Request Help"
      },
      "providersOptions": {
        "Individual": "Individual",
        "Startup": "Startup",
        "Company": "Company",
        "Community": "Community",
        "Government": "Government",
        "Non-profit": "Non-Profit",
        "University": "University",
        "Health care provider": "Health Care Provider",
        "Other": "Others"
      },
      "typesOptions": {
        "Medical Supplies": "Medical Supplies",
        "Groceries/Food": "Groceries/Food",
        "Business": "Business",
        "Education": "Education",
        "Legal": "Legal",
        "Wellbeing/Mental": "Wellbeing/Mental",
        "Entertainment": "Entertainment",
        "Information": "Information",
        "Funding": "Funding",
        "R&D": "R&D",
        "Tech": "Tech",
        "Other": "Others"
      },
      "lookingForOptions": {
        "Request Help": "Requesting Help",
        "Offer Help": "Offering Help"
      }
    },
    "filterBy": "Filter by",
    "noResultsPosts": "Sorry, there are currently no relevant posts available. Please try using a different filter search or <0>create a post</0>.",
    "noResultsPeople": "Sorry, there are currently no relevant Individuals available. Please try using a different filter search.",
    "noResultsOrgs": "Sorry, there are currently no relevant organizations available. Please try using a different filter search.",
    "search": {
      "placeholder": "Search Posts, People & Orgs",
      "keywords": "keywords",
      "error": "Min. {{length}} characters",
      "options": {
        "posts": "Posts",
        "people": "People",
        "orgs": "Organizations",
        "orgsShort": "Orgs"
      }
    }
  },
  "message": {
    "message": "Message"
  },
  "post": {
    "create": "Create a post",
    "continueAs": "Continue Posting As",
    "individual": "Individual",
    "organisation": "Organization",
    "givingHelp": "Offering Help",
    "gettingHelp": "Requesting Help",
    "writePostHere": "Write your post here",
    "title": "Title",
    "writePost": "Write your post",
    "whatGiving": "What are you offering?",
    "addTags": "Add tags to make your post more visible",
    "whatVisibility": "What is the visibility of your post?",
    "postVisible": "The post will be visible to",
    "success": "Success",
    "viewPost": "View Your Post",
    "like": "Like",
    "like_plural": "Likes",
    "likeWithCount": "{{count}} Like",
    "likeWithCount_plural": "{{count}} Likes",
    "comment": "Comment",
    "comment_plural": "Comments",
    "commentWithCount": "{{count}} Comment",
    "commentWithCount_plural": "{{count}} Comments",
    "options": {
      "shareWith": {
        "city": "In my City",
        "state": "In my State",
        "worldwide": "Worldwide",
        "country": "In my Country"
      },
      "expires": {
        "day": "For a day",
        "week": "For a week",
        "month": "For a month",
        "forever": "Forever"
      },
      "helpTypes": {
        "request": "Requesting help",
        "offer": "Offering help"
      }
    },
    "post": "Post",
    "postAsOrg": "Posting as an Organization",
    "createNew": "Create a new one",
    "whatNeed": "What do you need?",
    "viewLess": "View Less",
    "viewMore": "View More",
    "deletePostConfirmation": "Are you sure you want to delete the post?",
    "deleteCommentConfirmation": "Are you sure you want to delete the comment?",
    "shareVia": "Share via...",
    "others": "Others",
    "expireTitle": "Ahh... snap!",
    "expire": "The post you have been looking for has expired. Please check our Help Board for more such posts.",
    "noActivity": "No activity found",
    "share": "Share",
    "delete": "Delete",
    "cancel": "Cancel",
    "confirm": "Confirm",
    "edited": "edited"
  },
  "profile": {
    "common": {
      "accountInfo": "Account Information",
      "profileInfo": "Profile Information",
      "notificationInfo": "Notification Preference",
      "address": "Address",
      "enterAddress": "Enter address, zip code, or city",
      "agreePrivacy": "By signing up, I agree to the <0>Privacy Policy</0>",
      "agreeTerms": "By signing up, I agree to the <0>Terms and Conditions</0>",
      "createProfile": "Create Your Profile",
      "saveChanges": "Save Changes",
      "thankyou": "Thank you for joining our community!",
      "viewProfile": "My Profile",
      "continuePosting": "Continue Posting",
      "viewFeed": "View Help Board",
      "viewMyProfile": "View my profile",
      "loading": "loading",
      "invalidEmail": "Invalid email",
      "selectOption": "Please select at least one option",
      "invalidURL": "Invalid URL",
      "savingChanges": "Saving Changes...",
      "submit": "Create Profile",
      "submitLoading": "Creating Profile...",
      "invalidPassword": "Password must contain at least 3 of these: a lower-case letter, an upper-case letter, a number, a special character (such as !@#$%^&*).",
      "addressRequired": "Address is required. Please enter your address and select it from the drop-down",
      "emailRequired": "Email address is required",
      "passwordRequired": "Password is required",
      "maxCharacters": "{{maxNum}} characters max.",
      "minCharacters": "{{minNum}} characters minimum.",
      "validCharacters": "Valid characters are: {{characters}}.",
      "sendMessage": "Send Message",
      "urls": {
        "appStore": "Link to Apple Store",
        "playStore": "Link to Google Play",
        "twitter": "Twitter URL",
        "facebook": "Facebook URL",
        "instagram": "Instagram URL",
        "github": "Github URL",
        "linkedin": "LinkedIn URL",
        "website": "Website"
      },
      "emailMaxLength": "Email address must not exceed 200 characters",
      "emailInvalid": "Email address is invalid",
      "emailDomainInvalid": "Email domain is invalid",
      "emailNotification": "Email Notification",
      "instant": "Instant",
      "daily": "Daily",
      "weekly": "Weekly",
      "biweekly": "Biweekly"
    },
    "individual": {
      "email": "Email",
      "firstName": "First name",
      "lastName": "Last name",
      "hideAddress": "Don't show my address",
      "iWant": "I want to",
      "volunteer": "Volunteer",
      "donate": "Donate",
      "shareInformation": "Share Information",
      "iNeed": "I need",
      "medical": "Medical Help",
      "haveCovidSymptoms": "I have symptoms of COVID-19.",
      "other": "Other Help",
      "otherDesc": "I need assistance getting groceries/medicine/etc.",
      "editProfile": "Edit Profile",
      "editNotification": "Edit Notification",
      "intro": "Self-introduction",
      "website": "Personal Website",
      "myActivity": "My Activity",
      "userActivity": "User Activity",
      "wantHelp": "I want to help ",
      "needHelp": "I need help ",
      "firstNameRequired": "First name is required.",
      "lastNameRequired": "Last name is required."
    },
    "org": {
      "title": "Create Organization Profile",
      "editOrgProfile": "Edit Organization Profile",
      "name": "Organization Name",
      "email": "Organization Contact Email",
      "invalidEmail": "Email is invalid",
      "globalOrg": "We are a global organization",
      "global": "Global",
      "seeking": "What are you looking for",
      "volunteers": "Volunteers",
      "donations": "Donations",
      "staff": "Staff",
      "other": "Other",
      "typeAndIndustry": "Type and Industry",
      "type": "Type",
      "types": [
        "Startup",
        "Company",
        "Community",
        "Government",
        "Non-Profit",
        "University",
        "Health Care Provider",
        "Other"
      ],
      "industry": "Industry",
      "industries": [
        "Automobile",
        "Architecture",
        "Arts & Crafts",
        "Banking",
        "Biotechnology",
        "Business Supplies and Equipment",
        "Civic & Social Organization",
        "Events Services",
        "Fund-raising",
        "Government Relations",
        "Health, Wellness, and Fitness",
        "Hospital & Health Care",
        "Industries",
        "Information Technology and Services",
        "Legal Services",
        "Marketing and Advertising",
        "Medical Devices",
        "Non-Profit Organization Management",
        "Other",
        "Philanthropy",
        "Primary/Secondary Education",
        "Professional Training & Coaching",
        "Research",
        "Think Tanks",
        "Translation and Localization"
      ],
      "typeIndustryError": "Please select organization type and industry from dropdown",
      "desc": "Organization Description",
      "lang": "Organization Language",
      "completeOrgProfile": "Complete Organization Profile",
      "about": "About",
      "activity": "Activity",
      "editAccount": "Edit Account Information",
      "updateSuccess": "Organization successfully updated",
      "orgNameRequired": "Organization name is required"
    }
  },
  "auth": {
    "signIn": "Sign In",
    "joinNow": "Join Now",
    "email": "Email",
    "enterEmail": "Enter email address",
    "password": "Password",
    "enterPassword": "Enter password",
    "confirmPassword": "Confirm password",
    "forgotPassword": "Forgot Password?",
    "noAccount": "Don't have an account?",
    "haveAccount": "Already have an account?",
    "recoverLink": "Email me a recovery link",
    "orSignIn": "OR SIGN IN WITH",
    "orJoinNow": "OR JOIN NOW WITH",
    "back": "Back to Sign In screen",
    "passwordMax": "Password must be at most {{num}} characters.",
    "passwordMin": "Password must be at least {{num}} characters.",
    "passwordConfirmationRequired": "Password confirmation is required.",
    "passwordNotMatch": "Passwords don't match"
  },
  "verifyEmail": {
    "checkInbox": "Check your inbox",
    "forgotPass": "If an account is associated with {{email}}, you will receive an email with further instructions on how to reset the password.",
    "confirm": "We just emailed a link to {{email}}. Click the link to confirm your account and complete your profile.",
    "checkSpam": "If you don't see a message within a few minutes please check spam, promotions or other incoming mail folders."
  },
  "aboutUs": {
    "ourStory": "Our Story",
    "story": "FightPandemics is the brainchild of Manuel Gonzalez Alzuru, who was infected with COVID-19 in France. Upon returning home to Barcelona, he found he was unable to get help even though there were people who wanted to provide it. Telegram and WhatsApp groups were self-organizing in Manuel’s neighborhood, but without personally knowing anyone involved he could not ask them for assistance. Inspired by so many coming together, Manuel launched the project with one mission in mind: to ensure that others could connect in time.",
    "ourCommunity": "Our Community",
    "community": "We are built by a team of 450+ volunteer developers, designers, scientists, health experts, and product managers from around the world",
    "ourIdea": "Our Idea",
    "ourSupporters": "Our Supporters",
    "followUs": "Follow us on social media",
    "contactUs": "Or contact us at",
    "contactEmail": "contact@fightpandemics.com"
  },
  "footer": {
    "faq": "FAQ",
    "blog": "Blog",
    "termsConditions": "Terms & Conditions",
    "privacyPolicy": "Privacy Policy",
    "cookiesPolicy": "Cookies Policy",
    "copyright": "Copyright {{currentYear}} FightPandemics. All rights reserved."
  },
  "faq": {
    "title": "About FightPandemics / General",
    "offerRequestHelp": "Offering and Requesting Help",
    "profileAccount": "Profile and Account",
    "contects": "Contects",
    "general": [
      [
        "What is FightPandemics?",
        "FightPandemics is a platform created amid the COVID-19 outbreak with the aim to be a go-to place for people affected in many ways by the pandemic.",
        "Our main mission is to connect individuals and organizations offering and requesting help amid pandemic crisis, in a local and global level. No matter if you seek medical help, facial masks, legal help, groceries, someone to walk your dog or support with any other day-to-day activities, you can look for it here:",
        "We strive to gather essential information that is highly fragmented, connecting in one network individuals, communities and organizations working on pandemic-related issues or projects. Our vision is to create a world where everyone is more resilient to emergencies, by helping communities respond more quickly and effectively to health emergencies and humanitarian crises."
      ],
      [
        "Who is FightPandemics?",
        "FightPandemics is an all-volunteer, global team with a mission to serve as a go-to place for help. Our team is made up of 150+ engaged volunteers from 70+ countries striving to make a difference. The platform was built in an innovative collaborative effort, bringing together a diverse group of problem solvers with a wide range of skills willing to co-create and learn with one another.",
        "Do you want to join our initiative? Reach out to <0>hr@fightpandemics.com</0>"
      ],
      [
        "In which cities does FightPandemics operate?",
        "FightPandemics is a global platform. Our first version has been launched in English, but we have plans to add other languages soon."
      ],
      [
        "Who is FightPandemics for?",
        "Anyone needing or offering help is welcome to join our platform and connect with other individuals and organizations."
      ],
      [
        "How can I post an offer or request for help on FightPandemics?",
        "<0>When you join the community, you will have unlimited access to view and create posts and comments on FightPandemics platform.</0><1>To join the community as a user, click the \"Menu\" button and select the \"Join Now/Sign In\" option. There you will be able to join with your choice of email or social media credentials.</1><2>Once you have completed your profile, select the menu button, select view my profile and click on the plus button to create your first post.</2>"
      ],
      [
        "How can I keep up to date with FightPandemics news?",
        "Please follow us on social media! We post regular updates to <0>Facebook</0>, <1>Twitter</1>, <2>LinkedIn</2>, and <3>Instagram</3>."
      ],
      [
        "Do I have to pay to use FightPandemics?",
        "No, FightPandemics is a completely free platform run by volunteers."
      ],
      [
        "What kind of help can I offer/ request on FightPandemics?",
        "You're welcome to ask for and offer any type of help to support individuals and organizations cope during the COVID-19 pandemic. Here is a list with some examples of the type of help you can offer or request:",
        "<0>Groceries</0><1>Medical supplies </1><2>Legal assistance</2><3>Tech support </3><4>Information</4><5>Funding</5><6>Events and activities</6><7>Education</7><8>Wellness</8><9>Research and development</9>"
      ],
      [
        "How can I find help?",
        "From the FightPandemics homepage, select \"Need help\". If you choose \"Other help\", you'll enter your location and be directed to a page with the help offers in the selected area. You can then filter the postings that you want to see also by provider and type. Alternatively, you can select \"View community postings\" from the main page to view all postings and apply the desired filters."
      ],
      [
        "How can I offer help?",
        "<0>You can offer help as an individual or as an organization.</0><1>From the homepage, select \"Give help\" to see all the posts created by users asking for help and filter the results by location and type. You need to be signed in to reach out to them. You can also create your own postings describing the help you're able to offer.</1>"
      ],
      [
        "Do I need to be signed in to view help requests and offers?",
        "You do not need to be signed in to view any of the postings on the help board, but you will need to sign in to comment or like a post."
      ],
      [
        "Do I need to be signed in to create/edit posts?",
        "Yes, you need to create an account and sign in if you want to create or edit posts."
      ],
      [
        "Do I need to be signed up as an individual to create organization profiles?",
        "Yes, once you are signed up as an individual, you can create one or multiple organizational profile linked to your account."
      ],
      [
        "Will my name/organization's name be displayed to other users?",
        "When you create posts either offering or seeking help, your name/ your organization's name is displayed to anyone viewing the help board."
      ],
      [
        "How can I trust that the posts are reliable?",
        "Unfortunately, we cannot ensure that all postings are reliable, since the posts are created by our users. However we make our best to keep the content relevant, by doing regular data cleansing and by deactivating posts after their expiration. If you have concerns about the content of a post please contact us at <0>support@fightpandemics.com</0>"
      ],
      [
        "Can you help me with medical issues?",
        "FightPandemics is not a medical care provider."
      ],
      [
        "Do I need to share my current location? What if I don't want to share my location?",
        "We use location to show you the most relevant results, however, you may also view all postings. Since FightPandemics has thousands of postings from all over, we suggest you enter a location near you to best tailor results."
      ],
      [
        "There is no help listed in my area. What do I do?",
        "Our community is always growing. You're welcome to be the first one in your area to create a post and ask for help. Please also take a look in the services that are accessible to anyone independently of their location."
      ],
      [
        "I found a bug on the website. How do I report that?",
        "Please submit feedback, or contact <0>support@fightpandemics.com.</0>"
      ],
      [
        "I'm no longer permitted to use FightPandemics - what do I do?",
        "Please reach out to us at <0>support@fightpandemics.com</0> and we will check what is the issue with your account."
      ],
      [
        "What information do you store?",
        "FightPandemics collects and processes users personal data only for the purposes described in our <0>privacy policy.</0> In no case we will provide access or share your personal data with any third party, except with the relevant persons set forth in this policy."
      ],
      [
        "Can I give/receive help from my city or state? How long will the post be visible?",
        "The post to give/receive help can be at a zip code, city, state or country level for a duration of a day, a week, a month or forever. By default, the posts will be set to city level for one month."
      ],
      [
        "My question is not listed. Whom can I reach out to?",
        "For general questions and other issues not listed here, reach out to <0>contact@fightpandemics.com.</0>"
      ]
    ],
    "accountFAQ": [
      [
        "How do I join?",
        "<0>To join the community as a user, click the \"Menu\" button and select the \"Join Now/Sign In\" option. There you will be able to join with your choice of email or social media credentials.</0><1>When you join the community, you will have unlimited access to view and create posts and comments on FightPandemics platform.</1>"
      ],
      [
        "How can I change my individual profile to an organization profile?",
        "An organizational profile is tied to your individual profile. Once you create your individual profile, you can add as many organizational profiles as you'd like tied to that individual profile. Your sign in credentials will continue to be the email and password you used to join for the individual profile."
      ],
      [
        "How can I change my organization profile to an individual profile?",
        "You cannot change your organization profile to an individual profile. In order to create an organizational profile, you are required to have an individual profile. Once you create your individual profile, you can add as many organization profiles as you'd like, tied to that individual profile. Your sign in credentials will continue to be the email and password you used to join for the individual profile."
      ],
      [
        "How can I reset my password?",
        "Click on \"Sign In\" from the homepage and then click on \"Forgot password\" and follow the instructions"
      ],
      [
        "Why is my password not valid?",
        "Please check if your password has at least 8 letters. If you already have an account but forgot your sign in password, click on \"Sign In\" from the homepage and then go to \"Forgot password\"."
      ],
      [
        "I signed up and I didn't receive the confirmation email. What do I do?",
        "If you haven't received a confirmation email please try the following options:",
        "Check your Spam folder for the recovery email.",
        "Try the \"Recover password\" process.",
        "If the options above do not solve the problem, please feel free to reach out to our support team: <0>support@fightpandemics.com.</0>"
      ],
      [
        "How do I delete/ cancel my account?",
        "If you wish to delete your account, please reach out to us at <0>support@fightpandemics.com.</0>"
      ],
      [
        "How can I update my profile information?",
        "From the menu in the upper right-hand corner, select \"My Profile\", then click on the pen icon at the top of your profile. You will be taken to a screen where you will be able to edit your profile information, and select \"Save Changes\" when you are complete."
      ],
      [
        "How can I report an incorrect or offensive post?",
        "If you find a post that is incorrect or violates FightPandemics Code of Conduct, please email us at <0>support@fightpandemics.com.</0>"
      ]
    ],
    "contectsFAQ": [
      [
        "I want to become a partner or sponsor.",
        "Please get in touch with our partnerships team at <0>partnerships@fightpandemics.com.</0>"
      ],
      [
        "I am from the press/ media.",
        "Please contact us at <0>pr@fightpandemics.com.</0>"
      ],
      [
        "I need technical support.",
        "We are sorry for that. Send us an email at <0>help@fightpandemics.com.</0> Since we are an all volunteer team, please expect at least 48 hours for a response."
      ],
      [
        "I want to reach out to FightPandemics for other reasons.",
        "For general questions and other issues not listed here, please reach out to <0>contact@fightpandemics.com.</0>"
      ]
    ],
    "contacts": "Contacts",
    "contactsFAQ": [
      [
        "I want to become a partner or sponsor.",
        "Please get in touch with our partnerships team at <0>partnerships@fightpandemics.com.</0>"
      ],
      [
        "I am from the press/ media.",
        "Please contact us at <0>pr@fightpandemics.com.</0>"
      ],
      [
        "I need technical support.",
        "We are sorry for that. Send us an email at <0>help@fightpandemics.com.</0> Since we are an all volunteer team, please expect at least 48 hours for a response."
      ],
      [
        "I want to reach out to FightPandemics for other reasons.",
        "For general questions and other issues not listed here, please reach out to <0>contact@fightpandemics.com.</0>"
      ]
    ],
    "faqTitle": "Frequently Asked Questions"
  },
  "cookies": {
    "whatCookies": "WHAT ARE COOKIES?",
    "whatCookiesContent": "<0>This Website uses ¨Cookies¨, and other similar mechanisms (hereinafter, Cookies). Cookies are files sent to a browser through a web server to record the activities of the User on a specific website or on all websites, apps and / or services on this website. The first purpose of Cookies is to provide the User with faster and more personalized access to the services offered. Cookies are associated only with an anonymous User and his/her computer and do not provide references that allow the deduction of the User's personal data.</0><1>The User may configure his/her browser to notify and reject the installation of Cookies sent by this website, without prejudice to the User's ability to access the Contents. However, we note that, in any case, the performance of the website may decrease. This website makes use of Web Bugs, which are tiny and transparent images inserted in the emails. When the User opens a newsletter of the Website, this image is downloaded along with the rest of the email content and allows to know if a specific email has been opened or not, as well as the IP address from which it was downloaded. FightPandemics uses this information to obtain statistics and carry out analytical studies on the reception of its emails by Users.</1>",
    "typeCookies": "TYPE, PURPOSE AND FUNCTIONING OF COOKIES",
    "typeCookiesBegin": "Cookies, depending on their permanence, can be divided into session or permanent Cookies. The first ones expire when the User closes the browser. The second ones expire depending on when the objective for which they serve is fulfilled or when they are manually deleted. Additionally, depending on your objective, the Cookies used by this Website can be classified as follows:",
    "typeCookiesContent": "<0>Technical cookies: These allow the user to navigate through a web page, platform or application and use the different options or services that exist there, such as, for example, control traffic and data communication, identify the session, access restricted access parts, remember the elements that make up an order, make the purchase process of an order, make the request for registration or participation in an event, use security elements during navigation, store content for dissemination of videos or sound or share content through social networks.</0><1>Analysis cookies: Those that are processed by us or by third parties, which allow to quantify the number of users and thus perform the measurement and statistical analysis of the use made by users of the services offered. For this, your browsing on our website is analyzed in order to improve the offer of products or services that we offer.</1><2>Advertising cookies: Are those that are processed by us or by third parties, allowing us to manage in the most efficient way possible the offer of the advertising spaces that are on the website, adapting the content of the advertisement to the content of the requested service or to the use that you make from our website. For this we can analyze your browsing habits on the Internet, and we can show you advertising related to your browsing profile.</2><3>Behavioral advertising cookies: These allow the management, in the most efficient way possible, of the advertising spaces that, where appropriate, the editor has included in a web page, application or platform from which it provides the requested service. These cookies store information on the behavior of users obtained through the continuous observation of their browsing habits, which allows developing a specific profile to display advertising based on it.</3>",
    "typeCookiesEnd": "The Website may use third-party services that may require the installation of Cookies on Users and that on behalf of FightPandemics, and will collect information for statistical purposes on the use of the Website by the user and for the provision of other services related to Website activity and other Internet services.",
    "disableCookies": "HOW TO DISABLE COOKIES AND WEB BUGS IN THE MAIN BROWSERS?",
    "disableCookiesContent": "It is normally possible to stop accepting browser cookies or stop accepting cookies from a particular service. All modern browsers allow you to change the configuration of Cookies. These settings are usually found in the ‘options’ or ‘Preferences’ of your browser menu. You can also configure your browser or email manager, as well as install free add-ons to prevent Web Bugs from downloading when opening an email. Use the following instructions according to your internet browser to change cookie preferences:",
    "updateCookies": "UPDATE OF COOKIES POLICY",
    "updateCookiesContent": "FightPandemics may modify this Cookies Policy based on legislative, regulatory requirements, or with the purpose of adapting said policy to the instructions issued by the Spanish Data Protection Agency, therefore Users are advised to periodically visit this page to know the changes suffered in them. When there are significant changes in this Cookies Policy, Users will be notified either through the web or through email to the Users registered in the newsletter service.",
    "cookieAlert": "This site uses cookies to deliver our service and to show you relevant information. By using our site, you acknowledge that you have read and understand our <0>Cookies Policy</0>, <1>Privacy Policy</1>, and our <2>Terms & Conditions</2>. Your use of FightPandemics' Products is subject to these policies and terms."
  },
  "comment": {
    "writeAComment": "Write a comment...",
    "onlyAuthenticated": "Only logged in users can comment.",
    "loading": "Loading...",
    "showMore": "Show More Comments",
    "comment": "Comment",
    "comment_plural": "Comments",
    "commentWithCount": "{{count}} Comment",
    "commentWithCount_plural": "{{count}} Comments",
    "edit": "Edit",
    "delete": "Delete",
    "save": "Save",
    "showLess": "Show Less Comments"
  },
  "medical": {
    "localNumber": "Your Local Emergency Number",
    "call": "Please Call Your Local Emergency Number",
    "nearestHospitals": "Nearest Hospitals",
    "check": "Symptoms Check",
    "findHelp": "Find Help"
  },
  "feedback": {
    "poorly": "Poorly",
    "well": "Very well",
    "howMeetNeeds": "How well does FightPandemics meet your needs?",
    "almostFinished": "We are almost done!",
    "howImpacted": "How has COVID-19 impacted you?",
    "mostValuable": "Which features are the most valuable to you?",
    "oneChange": "If you could change one thing about FightPandemics, what would it be?",
    "otherFeedback": "Any other feedback for us?",
    "thankYou": "Thank You!",
    "thankYouEarly": "Thank you for being an early user of FightPandemics!",
    "thankYouMessage": "Your input means a lot and helps us improve our services during and after the COVID-19 pandemic.",
    "submitFeedback": "Submit Feedback",
    "radio": {
      "age": "What is your age?",
      "unaffected": "I go to work/school normally",
      "quarantine": "I am healthy, but in a stay-at-home quarantine",
      "symptomaticUntested": "I have mild symptoms but haven't been tested",
      "diagnosed": "I am diagnosed with COVID-19"
    }
  },
  "relativeTime": {
    "second": "second",
    "second_plural": "seconds",
    "secondWithCount": "{{count}} second ago",
    "secondWithCount_plural": "{{count}} seconds ago",
    "minute": "minute",
    "minute_plural": "minutes",
    "minuteWithCount": "{{count}} minute ago",
    "minuteWithCount_plural": "{{count}} minutes ago",
    "hour": "hour",
    "hour_plural": "hours",
    "hourWithCount": "{{count}} hour ago",
    "hourWithCount_plural": "{{count}} hours ago",
    "day": "day",
    "day_plural": "days",
    "dayWithCount": "{{count}} day ago",
    "dayWithCount_plural": "{{count}} days ago",
    "week": "week",
    "week_plural": "weeks",
    "weekWithCount": "{{count}} week ago",
    "weekWithCount_plural": "{{count}} weeks ago",
    "month": "month",
    "month_plural": "months",
    "monthWithCount": "{{count}} month ago",
    "monthWithCount_plural": "{{count}} months ago",
    "year": "year",
    "year_plural": "years",
    "yearWithCount": "{{count}} year ago",
    "yearWithCount_plural": "{{count}} years ago"
  },
  "alt": {
    "logo": "FightPandemics logo",
    "blogLink": "FightPandemics Blog Link",
    "desktopBanner": "Desktop Mission and Vision Banner",
    "mobileBanner": "Mobile Mission and Vision Banner",
    "ideaImage": "Our Idea Picture",
    "linkedinIcon": "FightPandemics LinkedIn Icon",
    "facebookIcon": "FightPandemics Facebook Icon",
    "instagramIcon": "FightPandemics Instagram Icon",
    "twitterIcon": "FightPandemics Twitter Icon",
    "createOrg": "create organization",
    "personalDataImage": "two people standing next to a list of personal items",
    "envelope": "envelope",
    "avatar": "avatar"
  },
  "error": {
    "title": "Please include a title for your post.",
    "description": "Please include a description for your post.",
    "help": "Please select a type of help.",
    "tags": "Please add at least one tag.",
    "privacyPolicyRequired": "You must agree to our privacy policy before proceeding",
    "termsConditionsRequired": "You must agree to our terms and conditions before proceeding",
    "failedPredictions": "Failed getting predictions. Please retry.",
    "failedLocation": "Failed getting location.",
    "failedLocationDetails": "Failed getting location details. Please retry.",
    "User denied Geolocation": "User denied Geolocation.",
    "resetBrowserLocationPermission": "Please reset your browser's location permissions or enter the address.",
    "enterAddressAgain": "Please enter the address or try again.",
    "loggedInToCreateOrgProfile": "You must be logged in to create an organization profile",
    "selectOneOption": "Please select at least one option",
    "userExists": "User already exists",
    "invalidState": "Invalid state",
    "passwordsShouldMatch": "Password should be entered twice exactly the same",
    "passwordWeak": "Password is too weak",
    "wrongCredentials": "Wrong email or password.",
    "failedChangePasswordEmail": "Error creating change password email",
    "feedbackAlreadySubmitted": "Feedback already submitted",
    "emailIssue": "Email is already in use or cannot be validated",
    "emailUnverified": "Email is not verified",
    "maxSignInAttemptsExceeded": "Maximum number of sign in attempts exceeded.",
    "failedSubmittingFeedback": "Failed submitting feedback, reason:",
    "failedCreatingUser": "Failed creating user, reason:",
    "failedLoadingProfile": "Failed loading profile, reason:",
    "failedLoadingActivity": "Failed loading activity, reason:",
    "failedCreatingOrgProfile": "Failed creating organization profile, reason:",
    "failedUpdatingOrgProfile": "Failed updating organization profile, reason:",
    "failedUpdatingProfile": "Failed updating profile, reason:",
    "failedAuthentication": "Authentication failed, reason:",
    "failedLogin": "Login failed, reason:",
    "failedSignup": "Signup failed, reason:",
    "failedPasswordRecovery": "Password recovery failed, reason:",
    "http": {
      "Bad Request": "Bad Request",
      "Unauthorized": "Unauthorized",
      "Payment Required": "Payment Required",
      "Forbidden": "Forbidden",
      "Not Found": "Not Found",
      "Method Not Allowed": "Method Not Allowed",
      "Not Acceptable": "Not Acceptable",
      "Proxy Authentication Required": "Proxy Authentication Required",
      "Request Timeout": "Request Timeout",
      "Conflict": "Conflict",
      "Gone": "Gone",
      "Length Required": "Length Required",
      "Precondition Failed": "Precondition Failed",
      "Payload Too Large": "Payload Too Large",
      "URI Too Long": "URI Too Long",
      "Unsupported Media Type": "Unsupported Media Type",
      "Range Not Satisfiable": "Range Not Satisfiable",
      "Expectation Failed": "Expectation Failed",
      "I'm a teapot": "I'm a teapot",
      "Misdirected Request": "Misdirected Request",
      "Unprocessable Entity": "Unprocessable Entity",
      "Locked": "Locked",
      "Failed Dependency": "Failed Dependency",
      "Too Early": "Too Early",
      "Upgrade Required": "Upgrade Required",
      "Precondition Required": "Precondition Required",
      "Too Many Requests": "Too Many Requests",
      "Request Header Fields Too Large": "Request Header Fields Too Large",
      "Unavailable For Legal Reasons": "Unavailable For Legal Reasons",
      "Internal Server Error": "Internal Server Error",
      "Not Implemented": "Not Implemented",
      "Bad Gateway": "Bad Gateway",
      "Service Unavailable": "Service Unavailable",
      "Gateway Timeout": "Gateway Timeout",
      "HTTP Version Not Supported": "HTTP Version Not Supported",
      "Variant Also Negotiates": "Variant Also Negotiates",
      "Insufficient Storage": "Insufficient Storage",
      "Loop Detected": "Loop Detected",
      "Not Extended": "Not Extended",
      "Network Authentication Required": "Network Authentication Required"
    },
    "avatar": {
      "fileTypeNotSupported": "Sorry, we only support image files of type jp(e)g and png.",
      "fileSizeTooLarge": "Please upload an image of size less than 5 MB.",
      "imageDimensionTooSmall": "Please upload an image that is at least 250 pixels tall and 250 pixels wide.",
      "imageDimensionTooWide": "Sorry, the image is too wide. Please try again with an image that has width less than twice the height.",
      "networkError": "Sorry, some network error occurred."
    }
  },
  "TEMP: We are not a provider of healthcare services": "We are not a provider of healthcare services",
  "TEMP: This service is provided in good faith for those who are otherwise unable to obtain help and resources during this unprecedented public health emergency.": "This service is provided in good faith for those who are otherwise unable to obtain help and resources during this unprecedented public health emergency.",
  "TEMP: Please consult your healthcare provider for medical advice": "Please consult your healthcare provider for medical advice",
  "TEMP: I Understand": "I Understand",
  "TEMP: COVID-19 Screening Tool": "COVID-19 Screening Tool",
  "TEMP: We will ask you a few questions about your symptoms, travels and contacts with others": "We will ask you a few questions about your symptoms, travels and contacts with others",
  "TEMP: Your answers will not be stored or shared. This is just a tool to help the world.": "Your answers will not be stored or shared. This is just a tool to help the world.",
  "TEMP: For Myself": "For Myself",
  "TEMP: For Someone Else": "For Someone Else",
  "TEMP: Is this an emergency?": "Is this an emergency?",
  "TEMP: Yes, I am experiencing at least one of these symptoms": "Yes, I am experiencing at least one of these symptoms",
  "TEMP: Yes, they are experiencing at least one of these symptoms": "Yes, they are experiencing at least one of these symptoms",
  "TEMP: No, I do not have any of these symptoms": "No, I do not have any of these symptoms",
  "TEMP: No, they do not have any of these symptoms": "No, they do not have any of these symptoms",
  "TEMP: Under 18": "Under 18",
  "TEMP: Between 18 and 64": "Between 18 and 64",
  "TEMP: 65 or older": "65 or older",
  "TEMP: Multiple options can be selected": "Multiple options can be selected ",
  "TEMP: Fever, chills, or sweating": "Fever, chills, or sweating",
  "TEMP: New or worsening cough": "New or worsening cough",
  "TEMP: Sore throat": "Sore throat",
  "TEMP: Vomiting or diarrhea": "Vomiting or diarrhea",
  "TEMP: Do you live in a care facility?": "Do you live in a care facility?",
  "TEMP: Do they live in a care facility?": "Do they live in a care facility?",
  "TEMP: This includes nursing homes or assisted living facilities.": "This includes nursing homes or assisted living facilities.",
  "TEMP: No, I don’t live in a long-term care facility": "No, I don’t live in a long-term care facility",
  "TEMP: I live in a long-term care facility": "I live in a long-term care facility",
  "TEMP: No, they don’t live in a long-term care facility": "No, they don’t live in a long-term care facility",
  "TEMP: They live in a long-term care facility": "They live in a long-term care facility",
  "TEMP: This includes a hospital, emergency room, other medical setting, or long-term care facility. Select all that apply.": "This includes a hospital, emergency room, other medical setting, or long-term care facility. Select all that apply.",
  "TEMP: No, I don’t work or plan to work in a care facility": "No, I don’t work or plan to work in a care facility",
  "TEMP: No, they don’t work or plan to work in a care facility": "No, they don’t work or plan to work in a care facility",
  "TEMP: Do any of these apply to you?": "Do any of these apply to you?",
  "TEMP: Do any of these apply to them?": "Do any of these apply to them?",
  "TEMP: Pregnancy": "Pregnancy",
  "TEMP: None of the above": "None of the above",
  "TEMP: Please consult a medical professional for advice": "Please consult a medical professional for advice",
  "TEMP: Done": "Done",
  "TEMP: Retake the Test": "Retake the Test",
  "TEMP: Based on your reported symptoms, you should seek care immediately. Call the emergency number!": "Based on your reported symptoms, you should seek care immediately.\nCall the emergency number!",
  "TEMP: Your Responses": "Your Responses",
  "avatar": {
    "submitBtn": "Submit",
    "cancelBtn": "Cancel",
    "tryAgainBtn": "Try Again"
  },
  "messaging": {
    "header": "Messages",
    "requests": "Message Requests",
    "settings": {
      "header": "Messages Settings",
      "blocked": "Blocked Accounts",
      "archived": "Archived Conversations",
      "unblock": "Unblock",
      "unarchive": "Unarchive",
      "archiveEmpty": "You don't have any archived conversations.",
      "blockedEmpty": "You haven't blocked any accounts."
    },
    "emptyInbox": {
      "header": "You don't have any messages",
<<<<<<< HEAD
      "p1": "You haven't received any messages yet.", 
=======
      "p1": "You haven't received any messages yet.",
>>>>>>> 4fb668ba
      "p2": "Head back to Help Board to find offers or requests to respond to.",
      "goToHB": "Go to Help Board"
    },
    "selectRoom": {
      "header": "Select any message to read",
<<<<<<< HEAD
      "p1": "The message content would appear here once you select", 
=======
      "p1": "The message content would appear here once you select",
>>>>>>> 4fb668ba
      "p2": "a conversation from the inbox."
    },
    "selectRequest": {
      "header": "Select any message request to read",
<<<<<<< HEAD
      "p1": "The content of the message request would apprear here", 
      "p2": "once you select one from the message requests inbox."
    },
    "didBlock": "You've blocked {{username}}. unblock to receive messages from them again.",
    "wasBlocked": "You've been blocked by {{username}}. you can no longer message them.",
    "acceptPropmt": "Do you want to accept the message request? you cannot reply until you accept the request.",
    "deleteMessageQuestion": "Delete the message?",
    "deleteMessageText": "The selected message will be permanently deleted from both yours and the recipient's devices. Are you sure you want to delete?",
=======
      "p1": "The content of the message request would apprear here",
      "p2": "once you select one from the message requests inbox."
    },
    "didBlock": "You've blocked {{username}}. Unblock to receive messages from them again.",
    "wasBlocked": "You've been blocked by {{username}}. You can no longer message them.",
    "acceptPropmt": "Do you want to accept the message request? You cannot reply until you accept the request.",
    "deleteMessageQuestion": "Delete the message?",
    "deleteMessageText": "The selected message will be permanently deleted from both your device and the recipient's device. Are you sure you want to delete?",
>>>>>>> 4fb668ba
    "blockQuestion": "Block the conversation from {{username}}?",
    "blockText": "By selecting \"Block\", {{username}} won't be able to send you a message or message request. You can go to Message Settings to manage blocked accounts.",
    "archiveQuestion": "Archive the conversation?",
    "archiveText": "If you'd like to read the conversation again, you'll have to go to Messages Settings to restore it.",
    "sendSuccessHeader": "Your message was successfully sent",
    "sendSuccessText": "Your message to {{username}} concerning the \"{{title}}\" was sent successfully.",
    "sendSuccessTextNoPost": "Your message to {{username}} was sent successfully.",
    "sendFailedHeader": "Oops, something went wrong",
    "sendFailedText": "Your message to {{username}} concerning the \"{{title}}\" was not successfully sent.",
    "sendFailedTextNoPost": "Your message to {{username}} was not successfully sent.",
<<<<<<< HEAD
=======
    "ignoreDialogTitle": "Ignore the message request from {{username}}?",
    "ignoreDialogMessage": "The message request will be deleted from your device. Are you sure you want to ignore?",
    "blockDialogTitle": "Block the conversation from {{username}}?",
    "blockDialogMessage": "By selecting “Block”, Patrick won’t be able to send you a message or message request. You can go to Message Settings to manage blocked accounts.",
>>>>>>> 4fb668ba
    "block": "Block",
    "archive": "Archive",
    "accept": "Accept",
    "ignore": "Ignore",
    "delete": "Delete",
    "cancel": "Cancel",
    "edit": "Edit",
    "edited": "Edited",
    "saveEdit": "Save changes",
    "didDelete": "You deleted this message.",
    "wasDeleted": "This message was deleted.",
    "loadMore": "Load More...",
    "justNow": "Just now",
    "lastSeen": "Last seen",
    "never": "Never",
    "activeNow": "Active Now",
    "message": "Message",
    "sendMessage": "Send a message",
    "typeMessage": "Type a message...",
    "viewMessage": "View message",
    "to": "To",
    "send": "Send",
    "done": "Done",
<<<<<<< HEAD
    "close": "close"
  },
  "unsubscribe": {
    "notifyPrefs": "Notification Preference",
    "success": "Your notification preference is updated"
=======
    "close": "Close"
>>>>>>> 4fb668ba
  }
}<|MERGE_RESOLUTION|>--- conflicted
+++ resolved
@@ -817,35 +817,17 @@
     },
     "emptyInbox": {
       "header": "You don't have any messages",
-<<<<<<< HEAD
-      "p1": "You haven't received any messages yet.", 
-=======
       "p1": "You haven't received any messages yet.",
->>>>>>> 4fb668ba
       "p2": "Head back to Help Board to find offers or requests to respond to.",
       "goToHB": "Go to Help Board"
     },
     "selectRoom": {
       "header": "Select any message to read",
-<<<<<<< HEAD
-      "p1": "The message content would appear here once you select", 
-=======
       "p1": "The message content would appear here once you select",
->>>>>>> 4fb668ba
       "p2": "a conversation from the inbox."
     },
     "selectRequest": {
       "header": "Select any message request to read",
-<<<<<<< HEAD
-      "p1": "The content of the message request would apprear here", 
-      "p2": "once you select one from the message requests inbox."
-    },
-    "didBlock": "You've blocked {{username}}. unblock to receive messages from them again.",
-    "wasBlocked": "You've been blocked by {{username}}. you can no longer message them.",
-    "acceptPropmt": "Do you want to accept the message request? you cannot reply until you accept the request.",
-    "deleteMessageQuestion": "Delete the message?",
-    "deleteMessageText": "The selected message will be permanently deleted from both yours and the recipient's devices. Are you sure you want to delete?",
-=======
       "p1": "The content of the message request would apprear here",
       "p2": "once you select one from the message requests inbox."
     },
@@ -854,7 +836,6 @@
     "acceptPropmt": "Do you want to accept the message request? You cannot reply until you accept the request.",
     "deleteMessageQuestion": "Delete the message?",
     "deleteMessageText": "The selected message will be permanently deleted from both your device and the recipient's device. Are you sure you want to delete?",
->>>>>>> 4fb668ba
     "blockQuestion": "Block the conversation from {{username}}?",
     "blockText": "By selecting \"Block\", {{username}} won't be able to send you a message or message request. You can go to Message Settings to manage blocked accounts.",
     "archiveQuestion": "Archive the conversation?",
@@ -865,13 +846,10 @@
     "sendFailedHeader": "Oops, something went wrong",
     "sendFailedText": "Your message to {{username}} concerning the \"{{title}}\" was not successfully sent.",
     "sendFailedTextNoPost": "Your message to {{username}} was not successfully sent.",
-<<<<<<< HEAD
-=======
     "ignoreDialogTitle": "Ignore the message request from {{username}}?",
     "ignoreDialogMessage": "The message request will be deleted from your device. Are you sure you want to ignore?",
     "blockDialogTitle": "Block the conversation from {{username}}?",
     "blockDialogMessage": "By selecting “Block”, Patrick won’t be able to send you a message or message request. You can go to Message Settings to manage blocked accounts.",
->>>>>>> 4fb668ba
     "block": "Block",
     "archive": "Archive",
     "accept": "Accept",
@@ -895,14 +873,10 @@
     "to": "To",
     "send": "Send",
     "done": "Done",
-<<<<<<< HEAD
-    "close": "close"
+    "close": "Close"
   },
   "unsubscribe": {
     "notifyPrefs": "Notification Preference",
     "success": "Your notification preference is updated"
-=======
-    "close": "Close"
->>>>>>> 4fb668ba
   }
 }