<<<<<<< HEAD
import Home from "./pages/Home";
import NeedHelp from "./pages/NeedHelp";
import OfferHelp from "./pages/OfferHelp";
import About from "./pages/About";
import Medical from "./pages/Medical";
import AirTableCOVID from "./pages/AirTableCOVID";
import SymptomsCheck from "./pages/SymptomsCheck";
import TermsConditions from "./pages/TermsConditions";
import PrivacyPolicy from "./pages/PrivacyPolicy";
import CookiesPolicy from "./pages/CookiesPolicy";
=======
import { Home } from "./pages/Home";
import { NeedHelp } from "./pages/NeedHelp";
import { OfferHelp } from "./pages/OfferHelp";
import { About } from "./pages/About";
import { Medical } from "./pages/Medical";
import { AirTableCOVID } from "./pages/AirTableCOVID";
import { SymptomsCheck } from "./pages/SymptomsCheck";
import { TermsConditions } from "./pages/TermsConditions";
import { PrivacyPolicy } from "./pages/PrivacyPolicy";
import { CookiesPolicy } from "./pages/CookiesPolicy";
import Profile from "./pages/Profile";
import EditProfile from "./pages/EditProfile";
import EditAccount from "./pages/EditAccount";
>>>>>>> 9ed22226
import Feed from "./pages/Feed";
import Login from "./pages/Login";
import VerifyEmail from "./pages/VerifyEmail";
import NearestHospital from "./pages/NearestHospital";
import CreatePost from "./pages/CreatePost";

const routes = [
  {
    path: "/",
    component: Home,
    exact: true,
  },
  {
    path: "/auth/login",
    component: Login,
    layout: "logo",
    props: {
      isLoginForm: true,
      notLoggedInOnly: true,
    },
  },
  {
    path: "/auth/signup",
    component: Login,
    layout: "logo",
    props: {
      isLoginForm: false,
      notLoggedInOnly: true,
    },
  },
  {
    path: "/auth/verify-email",
    component: VerifyEmail,
    layout: "logo",
    props: {
      loggedInOnly: true,
    },
  },
  {
    path: "/need-help",
    component: NeedHelp,
  },
  {
    path: "/offer-help",
    component: OfferHelp,
  },
  {
    path: "/about",
    component: About,
  },
  {
    path: "/medical",
    component: Medical,
  },
  {
    path: "/nearest-hospital",
    component: NearestHospital,
  },
  {
    path: "/AirTableCOVID",
    component: AirTableCOVID,
  },
  {
    path: "/find-help",
    component: Feed,
  },
  {
    path: "/symptoms-check",
    component: SymptomsCheck,
  },
  {
    path: "/feed",
    component: Feed,
  },
  {
    path: "/profile",
    component: Profile,
  },
  {
    path: "/edit-profile",
    component: EditProfile,
  },
  {
    path: "/edit-account",
    component: EditAccount,
  },
  {
    path: "/create-post",
    component: CreatePost,
  },
  {
    path: "/terms-conditions",
    component: TermsConditions,
  },
  {
    path: "/privacy-policy",
    component: PrivacyPolicy,
  },
  {
    path: "/cookies-policy",
    component: CookiesPolicy,
  },
];

export default routes;<|MERGE_RESOLUTION|>--- conflicted
+++ resolved
@@ -1,4 +1,3 @@
-<<<<<<< HEAD
 import Home from "./pages/Home";
 import NeedHelp from "./pages/NeedHelp";
 import OfferHelp from "./pages/OfferHelp";
@@ -9,21 +8,9 @@
 import TermsConditions from "./pages/TermsConditions";
 import PrivacyPolicy from "./pages/PrivacyPolicy";
 import CookiesPolicy from "./pages/CookiesPolicy";
-=======
-import { Home } from "./pages/Home";
-import { NeedHelp } from "./pages/NeedHelp";
-import { OfferHelp } from "./pages/OfferHelp";
-import { About } from "./pages/About";
-import { Medical } from "./pages/Medical";
-import { AirTableCOVID } from "./pages/AirTableCOVID";
-import { SymptomsCheck } from "./pages/SymptomsCheck";
-import { TermsConditions } from "./pages/TermsConditions";
-import { PrivacyPolicy } from "./pages/PrivacyPolicy";
-import { CookiesPolicy } from "./pages/CookiesPolicy";
 import Profile from "./pages/Profile";
 import EditProfile from "./pages/EditProfile";
 import EditAccount from "./pages/EditAccount";
->>>>>>> 9ed22226
 import Feed from "./pages/Feed";
 import Login from "./pages/Login";
 import VerifyEmail from "./pages/VerifyEmail";
