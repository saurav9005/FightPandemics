--- conflicted
+++ resolved
@@ -13,7 +13,6 @@
 import Login from "./pages/Login";
 import NearestHospital from "./pages/NearestHospital";
 import CreatePost from "./pages/CreatePost";
-
 
 export const routes = [
   {
@@ -74,7 +73,6 @@
     component: Feed,
   },
   {
-<<<<<<< HEAD
     path: "/profile",
     component: Profile,
   },
@@ -85,9 +83,9 @@
   {
     path: "/edit-account",
     component: EditAccount,
-=======
+  },
+  {
     path: "/create-post",
     component: CreatePost,
->>>>>>> dac45774
   },
 ];