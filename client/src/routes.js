--- conflicted
+++ resolved
@@ -14,11 +14,8 @@
 import Login from "./pages/Login";
 import VerifyEmail from "./pages/VerifyEmail";
 import NearestHospital from "./pages/NearestHospital";
-<<<<<<< HEAD
-=======
 import CreatePost from "./pages/CreatePost";
 import CreateUserProfile from "./pages/CreateUserProfile";
->>>>>>> cd2d6e6d
 
 const routes = [
   {
@@ -109,8 +106,6 @@
     component: EditAccount,
   },
   {
-<<<<<<< HEAD
-=======
     path: "/create-post",
     component: CreatePost,
   },
@@ -120,7 +115,6 @@
     layout: "navless",
   },
   {
->>>>>>> cd2d6e6d
     path: "/terms-conditions",
     component: TermsConditions,
   },
