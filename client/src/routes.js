<<<<<<< HEAD
import { Home } from "./pages/Home";
import { NeedHelp } from "./pages/NeedHelp";
import { OfferHelp } from "./pages/OfferHelp";
import { About } from "./pages/About";
import { Medical } from "./pages/Medical";
import { SymptomsCheck } from "./pages/SymptomsCheck";
import { TermsConditions } from "./pages/TermsConditions";
import { PrivacyPolicy } from "./pages/PrivacyPolicy";
import { CookiesPolicy } from "./pages/CookiesPolicy";
import Feed from "./pages/Feed";
=======
import Home from "./pages/Home";
import NeedHelp from "./pages/NeedHelp";
import OfferHelp from "./pages/OfferHelp";
import About from "./pages/About";
import Medical from "./pages/Medical";
import AirTableCOVID from "./pages/AirTableCOVID";
import SymptomsCheck from "./pages/SymptomsCheck";
import TermsConditions from "./pages/TermsConditions";
import PrivacyPolicy from "./pages/PrivacyPolicy";
import CookiesPolicy from "./pages/CookiesPolicy";
import Profile from "./pages/Profile";
import EditProfile from "./pages/EditProfile";
import EditAccount from "./pages/EditAccount";
import Feed from "./containers/FeedContainer";
>>>>>>> e1663ca8
import Login from "./pages/Login";
import VerifyEmail from "./pages/VerifyEmail";
import NearestHospital from "./pages/NearestHospital";
import CreatePost from "./pages/CreatePost";

const routes = [
  {
    path: "/",
    component: Home,
    exact: true,
  },
  {
    path: "/auth/login",
    component: Login,
    layout: "logo",
    props: {
      isLoginForm: true,
      notLoggedInOnly: true,
    },
  },
  {
    path: "/auth/signup",
    component: Login,
    layout: "logo",
    props: {
      isLoginForm: false,
      notLoggedInOnly: true,
    },
  },
  {
    path: "/auth/verify-email",
    component: VerifyEmail,
    layout: "logo",
    props: {
      loggedInOnly: true,
    },
  },
  {
    path: "/need-help",
    component: NeedHelp,
  },
  {
    path: "/offer-help",
    component: OfferHelp,
  },
  {
    path: "/about",
    component: About,
  },
  {
    path: "/medical",
    component: Medical,
  },
  {
    path: "/nearest-hospital",
    component: NearestHospital,
  },
  {
    path: "/find-help",
    component: Feed,
  },
  {
    path: "/symptoms-check",
    component: SymptomsCheck,
  },
  {
    path: "/feed",
    component: Feed,
  },
  {
    path: "/profile",
    component: Profile,
  },
  {
    path: "/edit-profile",
    component: EditProfile,
  },
  {
    path: "/edit-account",
    component: EditAccount,
  },
  {
    path: "/create-post",
    component: CreatePost,
  },
  {
    path: "/terms-conditions",
    component: TermsConditions,
  },
  {
    path: "/privacy-policy",
    component: PrivacyPolicy,
  },
  {
    path: "/cookies-policy",
    component: CookiesPolicy,
  },
];

export default routes;<|MERGE_RESOLUTION|>--- conflicted
+++ resolved
@@ -1,21 +1,8 @@
-<<<<<<< HEAD
-import { Home } from "./pages/Home";
-import { NeedHelp } from "./pages/NeedHelp";
-import { OfferHelp } from "./pages/OfferHelp";
-import { About } from "./pages/About";
-import { Medical } from "./pages/Medical";
-import { SymptomsCheck } from "./pages/SymptomsCheck";
-import { TermsConditions } from "./pages/TermsConditions";
-import { PrivacyPolicy } from "./pages/PrivacyPolicy";
-import { CookiesPolicy } from "./pages/CookiesPolicy";
-import Feed from "./pages/Feed";
-=======
 import Home from "./pages/Home";
 import NeedHelp from "./pages/NeedHelp";
 import OfferHelp from "./pages/OfferHelp";
 import About from "./pages/About";
 import Medical from "./pages/Medical";
-import AirTableCOVID from "./pages/AirTableCOVID";
 import SymptomsCheck from "./pages/SymptomsCheck";
 import TermsConditions from "./pages/TermsConditions";
 import PrivacyPolicy from "./pages/PrivacyPolicy";
@@ -24,7 +11,6 @@
 import EditProfile from "./pages/EditProfile";
 import EditAccount from "./pages/EditAccount";
 import Feed from "./containers/FeedContainer";
->>>>>>> e1663ca8
 import Login from "./pages/Login";
 import VerifyEmail from "./pages/VerifyEmail";
 import NearestHospital from "./pages/NearestHospital";
