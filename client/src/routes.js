import Home from "./pages/Home";
import NeedHelp from "./pages/NeedHelp";
import OfferHelp from "./pages/OfferHelp";
import About from "./pages/About";
import CreateOrganizationProfile from "./pages/CreateOrganizationProfile";
<<<<<<< HEAD
import OrgProfileComplete from "./pages/OrgProfileComplete";
=======
import EditOrganizationProfile from "./pages/EditOrganizationProfile";
import EditOrganizationAccount from "./pages/EditOrganizationAccount";
>>>>>>> 64384904
import Medical from "./pages/Medical";
import SymptomsCheck from "./pages/SymptomsCheck";
import TermsConditions from "./pages/TermsConditions";
import PrivacyPolicy from "./pages/PrivacyPolicy";
import CookiesPolicy from "./pages/CookiesPolicy";
import Profile from "./pages/Profile";
import EditProfile from "./pages/EditProfile";
import EditAccount from "./pages/EditAccount";
import Feed from "./containers/FeedContainer";
import Login from "./pages/Login";
import VerifyEmail from "./pages/VerifyEmail";
import NearestHospital from "./pages/NearestHospital";
import CreatePost from "./pages/CreatePost";
import ProfileCompleted from "./pages/ProfileCompleted";
import CreateUserProfile from "./pages/CreateUserProfile";
import Faq from "./pages/Faq";

const routes = [
  {
    path: "/",
    component: Home,
    exact: true,
  },
  {
    path: "/auth/login",
    component: Login,
    layout: "logo",
    props: {
      isLoginForm: true,
      notLoggedInOnly: true,
    },
  },
  {
    path: "/auth/signup",
    component: Login,
    layout: "logo",
    props: {
      isLoginForm: false,
      notLoggedInOnly: true,
    },
  },
  {
    path: "/auth/verify-email",
    component: VerifyEmail,
    layout: "logo",
    props: {
      loggedInOnly: true,
    },
  },
  {
    path: "/need-help",
    component: NeedHelp,
  },
  {
    path: "/offer-help",
    component: OfferHelp,
  },
  {
    path: "/about",
    component: About,
  },
  {
<<<<<<< HEAD
    path: "/create-organization-profile",
    component: CreateOrganizationProfile,
    layout: "logo"
  },
  {
    path: "/create-organization-complete",
    component: OrgProfileComplete
=======
    path: "/CreateOrganizationProfile",
    component: CreateOrganizationProfile,
  },
  {
    path: "/edit-organization-account",
    component: EditOrganizationAccount,
  },
  {
    path: "/edit-organization-profile",
    component: EditOrganizationProfile,
>>>>>>> 64384904
  },
  {
    path: "/medical",
    component: Medical,
  },
  {
    path: "/nearest-hospital",
    component: NearestHospital,
    props: {
      mobiletabs: true,
      tabIndex: 0,
    },
  },
  {
    path: "/find-help",
    component: Feed,
  },
  {
    path: "/symptoms-check",
    component: SymptomsCheck,
    props: {
      mobiletabs: true,
      tabIndex: 1,
    },
  },
  {
    path: "/feed",
    exact: true,
    component: Feed,
    props: {
      mobiletabs: true,
      tabIndex: 2,
    },
  },
  {
    path: "/feed/:id",
    component: Feed,
    props: {
      mobiletabs: true,
      tabIndex: 2,
    },
  },
  {
    path: "/profile",
    component: Profile,
    props: {
      loggedInOnly: true,
    },
  },
  // todo: maybe move this inside the create-user-profile since it doesn't really need a separate route for a "page"
  {
    path: "/profile-completed",
    component: ProfileCompleted,
    props: {
      loggedInOnly: true,
    },
  },
  {
    path: "/edit-profile",
    component: EditProfile,
  },
  {
    path: "/edit-account",
    component: EditAccount,
  },
  {
    path: "/create-post",
    component: CreatePost,
  },
  {
    path: "/create-profile",
    component: CreateUserProfile,
    layout: "navless",
  },
  {
    path: "/terms-conditions",
    component: TermsConditions,
  },
  {
    path: "/privacy-policy",
    component: PrivacyPolicy,
  },
  {
    path: "/cookies-policy",
    component: CookiesPolicy,
  },
  {
    path: "/faq", 
    component: Faq,
  }
];

export default routes;<|MERGE_RESOLUTION|>--- conflicted
+++ resolved
@@ -3,12 +3,9 @@
 import OfferHelp from "./pages/OfferHelp";
 import About from "./pages/About";
 import CreateOrganizationProfile from "./pages/CreateOrganizationProfile";
-<<<<<<< HEAD
 import OrgProfileComplete from "./pages/OrgProfileComplete";
-=======
 import EditOrganizationProfile from "./pages/EditOrganizationProfile";
 import EditOrganizationAccount from "./pages/EditOrganizationAccount";
->>>>>>> 64384904
 import Medical from "./pages/Medical";
 import SymptomsCheck from "./pages/SymptomsCheck";
 import TermsConditions from "./pages/TermsConditions";
@@ -71,7 +68,6 @@
     component: About,
   },
   {
-<<<<<<< HEAD
     path: "/create-organization-profile",
     component: CreateOrganizationProfile,
     layout: "logo"
@@ -79,9 +75,6 @@
   {
     path: "/create-organization-complete",
     component: OrgProfileComplete
-=======
-    path: "/CreateOrganizationProfile",
-    component: CreateOrganizationProfile,
   },
   {
     path: "/edit-organization-account",
@@ -90,7 +83,6 @@
   {
     path: "/edit-organization-profile",
     component: EditOrganizationProfile,
->>>>>>> 64384904
   },
   {
     path: "/medical",
