--- conflicted
+++ resolved
@@ -5,15 +5,9 @@
 import { Medical } from "./pages/Medical";
 import { AirTableCOVID } from "./pages/AirTableCOVID";
 import { SymptomsCheck } from "./pages/SymptomsCheck";
-<<<<<<< HEAD
-import Profile from "./pages/Profile";
-import EditProfile from "./pages/EditProfile";
-import EditAccount from "./pages/EditAccount";
-=======
 import { TermsConditions } from "./pages/TermsConditions";
 import { PrivacyPolicy } from "./pages/PrivacyPolicy";
 import { CookiesPolicy } from "./pages/CookiesPolicy";
->>>>>>> a99864ad
 import Feed from "./pages/Feed";
 import Login from "./pages/Login";
 import VerifyEmail from "./pages/VerifyEmail";
