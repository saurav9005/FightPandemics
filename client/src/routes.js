--- conflicted
+++ resolved
@@ -24,11 +24,8 @@
 import CreateUserProfile from "./pages/CreateUserProfile";
 import Logout from "./pages/Logout";
 import Faq from "./pages/Faq";
-<<<<<<< HEAD
 import Inbox from "./pages/Inbox";
-=======
 import ToggleQAMode from "./pages/ToggleQAMode.js";
->>>>>>> 6dd78920
 
 const routes = [
   {
@@ -219,16 +216,15 @@
     component: Faq,
   },
   {
-<<<<<<< HEAD
     path: "/inbox",
     component: Inbox,
     props: {
       hideFooter: true,
     },
-=======
+  },
+  {
     path: "/toggleqa",
     component: ToggleQAMode,
->>>>>>> 6dd78920
   },
   {
     path: "*",
