--- conflicted
+++ resolved
@@ -1,14 +1,9 @@
-<<<<<<< HEAD
 import axios from "axios";
 import { Toast } from "antd-mobile";
 
 import { GET_ERRORS } from "./types";
-import { AUTH_LOGIN, AUTH_SIGNUP } from "constants/action-types";
-import { setAuthToken, getAuthToken } from "utils/auth-token";
-=======
 import { AUTH_SUCCESS } from "constants/action-types";
 import { getAuthToken } from "utils/auth-token";
->>>>>>> 5d4c8c45
 
 // Note: for production apps, both localstorage & cookies contain risks to store user & auth data
 export const initAuth = () => {
@@ -16,63 +11,7 @@
     const { token, emailVerified } = getAuthToken();
 
     if (token) {
-<<<<<<< HEAD
       dispatch({ type: AUTH_LOGIN, payload: { token, emailVerified } });
     }
   };
-};
-
-export const submitEmail = (userData, history) => (dispatch) => {
-  axios
-    .post("/api/users/login", userData)
-    .then((res) => history.push("/medicals"))
-    .catch((err) =>
-      dispatch({
-        type: GET_ERRORS,
-        payload: err.response.data,
-      }),
-    );
-};
-
-export const loginWithEmail = (payload) => {
-  return async (dispatch) => {
-    try {
-      const res = await axios.post("/api/auth/login", payload);
-      if (res.data && res.data.token){
-        setAuthToken(res.data);
-      }
-
-      dispatch({ type: AUTH_LOGIN, payload: res.data });
-    } catch (err) {
-      const message = err.response?.data?.message || err.message;
-      Toast.fail(`Login failed, reason: ${message}`, 3);
-    }
-  };
-};
-
-export const authWithSocialProvider = (payload) => {
-  return async (dispatch) => {
-    try {
-      const res = await axios.post(`/api/auth/oauth`, payload);
-      dispatch({ type: AUTH_LOGIN, payload: res.data });
-    } catch (err) {
-      const message = err.response?.data?.message || err.message;
-      Toast.fail(`Login failed, reason: ${message}`, 3);
-    }
-  };
-};
-
-export const signup = (payload) => {
-  return async (dispatch) => {
-    try {
-      const res = await axios.post("/api/auth/signup", payload);
-      dispatch({ type: AUTH_SIGNUP, payload: res.data });
-    } catch (err) {
-      const message = err.response?.data?.message || err.message;
-      Toast.fail(`Signup failed, reason: ${message}`, 3);
-=======
-      dispatch({ type: AUTH_SUCCESS, payload: { token } });
->>>>>>> 5d4c8c45
-    }
-  };
 };