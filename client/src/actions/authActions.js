import axios from "axios";
import { Toast } from "antd-mobile";

import { GET_ERRORS } from "./types";
<<<<<<< HEAD
import { SET_USER } from "../constants/action-types";
=======
import { AUTH_LOGIN, AUTH_SIGNUP, SET_USER } from "../constants/action-types";
import { getAuthToken } from "../utils/auth-token";

// Note: for production apps, both localstorage & cookies contain risks to store user & auth data
export const initAuth = () => {
  return (dispatch) => {
    const token = getAuthToken();
    if (token) {
      dispatch({ type: AUTH_LOGIN, payload: { token } });
    }
  };
};
>>>>>>> 1437f751

export const submitEmail = (userData, history) => (dispatch) => {
  axios
    .post("/api/users/login", userData)
    .then((res) => history.push("/medicals"))
    .catch((err) =>
      dispatch({
        type: GET_ERRORS,
        payload: err.response.data,
      }),
    );
};

export const loginWithEmail = (payload) => {
<<<<<<< HEAD
  return (dispatch) => {
    console.log("payload", payload);
    return axios
      .post("/api/users/signup", payload, {})
      .then((response) => {
        console.log("response", response);
        dispatch({ type: SET_USER, payload: response.data });
      })
      .catch((error) => {
        console.log(error);
      })
      .finally(() => {});
  };
};

export const signup = (payload) => {
  return (dispatch) => {
    return axios
      .post("/api/users/login", payload, {})
      .then((res) => {
        console.log("res", res);
      })
      .catch((error) => {
        console.log(error);
      })
      .finally(() => {});
=======
  return async (dispatch) => {
    try {
      const res = await axios.post("/api/auth/login", payload);
      dispatch({ type: AUTH_LOGIN, payload: res.data });
    } catch (err) {
      const message = err.response?.data?.message || err.message;
      Toast.fail(`Login failed, reason: ${message}`, 3);
    }
  };
};

export const authWithSocialProvider = (payload) => {
  return async (dispatch) => {
    try {
      const res = await axios.post(`/api/auth/oauth`, payload);
      dispatch({ type: AUTH_LOGIN, payload: res.data });
    } catch (err) {
      const message = err.response?.data?.message || err.message;
      Toast.fail(`Login failed, reason: ${message}`, 3);
    }
  };
};

export const signup = (payload) => {
  return async (dispatch) => {
    try {
      const res = await axios.post("/api/auth/signup", payload);
      dispatch({ type: AUTH_SIGNUP, payload: res.data });
    } catch (err) {
      const message = err.response?.data?.message || err.message;
      Toast.fail(`Signup failed, reason: ${message}`, 3);
    }
>>>>>>> 1437f751
  };
};<|MERGE_RESOLUTION|>--- conflicted
+++ resolved
@@ -2,9 +2,6 @@
 import { Toast } from "antd-mobile";
 
 import { GET_ERRORS } from "./types";
-<<<<<<< HEAD
-import { SET_USER } from "../constants/action-types";
-=======
 import { AUTH_LOGIN, AUTH_SIGNUP, SET_USER } from "../constants/action-types";
 import { getAuthToken } from "../utils/auth-token";
 
@@ -17,7 +14,6 @@
     }
   };
 };
->>>>>>> 1437f751
 
 export const submitEmail = (userData, history) => (dispatch) => {
   axios
@@ -32,34 +28,6 @@
 };
 
 export const loginWithEmail = (payload) => {
-<<<<<<< HEAD
-  return (dispatch) => {
-    console.log("payload", payload);
-    return axios
-      .post("/api/users/signup", payload, {})
-      .then((response) => {
-        console.log("response", response);
-        dispatch({ type: SET_USER, payload: response.data });
-      })
-      .catch((error) => {
-        console.log(error);
-      })
-      .finally(() => {});
-  };
-};
-
-export const signup = (payload) => {
-  return (dispatch) => {
-    return axios
-      .post("/api/users/login", payload, {})
-      .then((res) => {
-        console.log("res", res);
-      })
-      .catch((error) => {
-        console.log(error);
-      })
-      .finally(() => {});
-=======
   return async (dispatch) => {
     try {
       const res = await axios.post("/api/auth/login", payload);
@@ -92,6 +60,5 @@
       const message = err.response?.data?.message || err.message;
       Toast.fail(`Signup failed, reason: ${message}`, 3);
     }
->>>>>>> 1437f751
   };
 };