import React from "react";
import { Trans, useTranslation } from "react-i18next";
import { Link } from "react-router-dom";
import styled from "styled-components";

import { theme, mq } from "constants/theme";

const { colors } = theme;

const StyledFooter = styled.footer`
  display: flex;
  flex-direction: column;
  align-items: center;
  justify-content: center;

  padding: 1rem 2rem;
  width: 100%;

  position: absolute;
  background: ${colors.selago};
  line-height: 2rem;
  font-family: Poppins;
  font-size: 1.1rem;

<<<<<<< HEAD
  position: fixed;
=======
>>>>>>> 8f31700e
  bottom: 0;

  @media screen and (min-width: ${mq.tablet.wide.minWidth}) {
    padding: 1rem 2rem;
    font-size: 1.4rem;
    height: 6rem;
  }
`;

const Copyright = styled.div`
  font-weight: 500;
  color: ${colors.darkerGray};
`;

const StyledDiv = styled.div`
  color: ${colors.darkGray};
  display: flex;
  flex-wrap: wrap;
  align-items: center;
  justify-content: center;

  @media screen and (min-width: ${mq.tablet.wide.minWidth}) {
    margin-top: 1.2rem;
  }
`;

const StyledSpan = styled.span`
  margin: 0 1rem;
  text-decoration-line: underline;
  color: ${colors.darkGray};
`;

export default () => {
  const currentYear = new Date().getFullYear();
  const { t } = useTranslation();

  return (
    <StyledFooter>
      <Copyright>
        <Trans i18nKey="footer.copyright" currentYear={currentYear}>
          Copyright {{ currentYear }} FightPandemics. All rights reserved.
        </Trans>
      </Copyright>
      <StyledDiv>
        <StyledSpan as={Link} to={"/about-us"}>
          {t("common.aboutUs")}
        </StyledSpan>
        |
        <StyledSpan as={Link} to={"/faq"}>
          {t("footer.faq")}
        </StyledSpan>
        |
        <StyledSpan
          as="a"
          href="https://medium.com/@FightPandemics"
          target="_blank"
          alt={t("alt.blogLink")}
        >
          {t("footer.blog")}
        </StyledSpan>
        |
        <StyledSpan as={Link} to={"/terms-conditions"}>
          {t("footer.termsConditions")}
        </StyledSpan>
        |
        <StyledSpan as={Link} to={"/privacy-policy"}>
          {t("footer.privacyPolicy")}
        </StyledSpan>
        |
        <StyledSpan as={Link} to={"/cookies-policy"}>
          {t("footer.cookiesPolicy")}
        </StyledSpan>
      </StyledDiv>
    </StyledFooter>
  );
};<|MERGE_RESOLUTION|>--- conflicted
+++ resolved
@@ -22,10 +22,6 @@
   font-family: Poppins;
   font-size: 1.1rem;
 
-<<<<<<< HEAD
-  position: fixed;
-=======
->>>>>>> 8f31700e
   bottom: 0;
 
   @media screen and (min-width: ${mq.tablet.wide.minWidth}) {
