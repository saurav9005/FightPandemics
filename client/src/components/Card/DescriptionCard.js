--- conflicted
+++ resolved
@@ -6,13 +6,6 @@
 import { theme } from "../../constants/theme";
 
 const { colors, typography } = theme;
-<<<<<<< HEAD
-const { primary, orangeRed, mintGreen } = colors;
-const { medium, large } = typography.size;
-
-const HospitalCard = styled(Card)`
-  border: 1px solid #ddd;
-=======
 const {
   primary,
   orangeRed,
@@ -25,16 +18,11 @@
 
 const HospitalCard = styled(Card)`
   border: 1px solid ${lightGray};
->>>>>>> 85831c83
   transition: all 0.3s;
   padding: 1rem;
   border-radius: 2px;
   &:hover {
-<<<<<<< HEAD
-    background-color: #f3f4fe;
-=======
     background-color: ${lighterGray};
->>>>>>> 85831c83
   }
   .am-card-header {
     margin-right: 0;
@@ -42,11 +30,7 @@
   .am-card-header-content {
     margin-right: 0;
     font-weight: bold;
-<<<<<<< HEAD
-    color: #282828;
-=======
     color: ${darkerGray};
->>>>>>> 85831c83
     text-transform: uppercase;
     flex-basis: 65%;
   }
@@ -71,11 +55,7 @@
   }
   .am-card-footer-content {
     font-weight: 600;
-<<<<<<< HEAD
-    color: #5970ec;
-=======
     color: ${primary};
->>>>>>> 85831c83
     margin-right: 0;
   }
   .am-card-footer-extra {
