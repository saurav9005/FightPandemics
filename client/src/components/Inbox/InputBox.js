--- conflicted
+++ resolved
@@ -230,7 +230,6 @@
     }
   };
   return (
-<<<<<<< HEAD
     <>
       {alertBoxData?.show && (
         <AlertBox
@@ -251,53 +250,6 @@
             {t("messaging.didBlock", {
               username: getReceiver(room.participants).name,
             })}
-=======
-    <InputContainer
-      className={`${inputExpanded || blockStatus ? "expanded" : ""}`}
-      text={text}
-    >
-      {blockStatus === "did-block" && (
-        <ChatDisabled>
-          {t("messaging.didBlock", {
-            username: getReceiver(room.participants).name,
-          })}
-          <button
-            className={"unblock-btn"}
-            onClick={() => unblockThread(room._id)}
-          >
-            {t("messaging.settings.unblock")}
-          </button>
-        </ChatDisabled>
-      )}
-      {blockStatus === "was-blocked" && (
-        <ChatDisabled>
-          {t("messaging.wasBlocked", {
-            username: getReceiver(room.participants).name,
-          })}
-        </ChatDisabled>
-      )}
-      {!blockStatus && getSender(room.participants).status === "pending" && (
-        <ChatDisabled>
-          {t("messaging.acceptPropmt")}
-          <div style={{ marginTop: "1rem" }}>
-            <button
-              className={"request-btns accept-btn"}
-              onClick={() => {
-                unblockThread(
-                  room._id,
-                ); /* even if not blocked, it will mark it as "accepted" */
-                setToggleViewRequests(false);
-              }}
-            >
-              {t("messaging.accept")}
-            </button>
-            <button
-              className={"request-btns ingore-btn"}
-              onClick={() => ignoreThread(room._id)}
-            >
-              {t("messaging.ignore")}
-            </button>
->>>>>>> e3f62f43
             <button
               className={"unblock-btn"}
               onClick={() => unblockThread(room._id)}
@@ -343,7 +295,7 @@
                           <Text type="danger">{t("messaging.ignore")}</Text>
                         ),
                         onPress: () => {
-                          archiveThread(room._id);
+                          ignoreThread(room._id);
                           setAlertBox({ show: false });
                         },
                       },
