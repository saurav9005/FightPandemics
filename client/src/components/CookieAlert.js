--- conflicted
+++ resolved
@@ -30,11 +30,7 @@
   text-decoration: underline;
 `;
 
-<<<<<<< HEAD
-const ClosePointer = styled.div`
-=======
 const ClosePointer = styled.span`
->>>>>>> 260079b6
   cursor: pointer;
 `;
 
