--- conflicted
+++ resolved
@@ -9,11 +9,7 @@
 const { large, xxxlarge } = typography.size;
 
 const ConfirmedCasesContainer = styled.div`
-<<<<<<< HEAD
-  background-color: #fff;
-=======
   background-color: ${white};
->>>>>>> 85831c83
   border: 0.2px solid rgba(185, 185, 185, 0.5);
   padding: 4rem 3rem;
   margin-top: 4rem;
@@ -30,11 +26,7 @@
   justify-content: space-around;
   margin-top: 6rem;
   div:not(:last-child) {
-<<<<<<< HEAD
-    border-right: 0.1rem solid #ccc;
-=======
     border-right: 0.1rem solid ${mediumGray};
->>>>>>> 85831c83
   }
   div {
     padding: 0 5rem;
