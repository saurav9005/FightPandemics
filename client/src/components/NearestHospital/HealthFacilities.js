--- conflicted
+++ resolved
@@ -47,7 +47,6 @@
     isOpen: false,
   },
 ];
-<<<<<<< HEAD
 
 const NearestLocationContainer = styled.div`
   display: flex;
@@ -127,7 +126,10 @@
     text-align: center;
   }
   &:hover {
-    color: ${colors.primary};
+    color: ${colors.royalBlue};
+  }
+  &:active {
+    color: ${colors.royalBlue};
   }
 `;
 
@@ -150,114 +152,6 @@
 
   const onSearchInputChange = (value) => {
     setSearchValue(value);
-    console.log(searchValue);
-=======
-
-const NearestLocationContainer = styled.div`
-  display: flex;
-  align-items: flex-start;
-  justify-content: space-between;
-  @media screen and (max-width: ${mq.phone.wide.maxWidth}) {
-    display: block;
-  }
-  @media screen and (max-width: ${mq.tablet.narrow.maxWidth}) {
-    display: block;
-  }
-`;
-
-const HealthFacilities = styled.div`
-  flex-basis: 55%;
-  align-self: flex-start;
-  padding-top: 2rem;
-  overflow-y: hidden;
-  h2 {
-    font-weight: bold;
-    color: #282828;
-  }
-  div {
-    margin-right: 2rem;
-    @media screen and (max-width: ${mq.phone.wide.maxWidth}) {
-      margin-right: 0;
-    }
-  }
-`;
-
-const MapContainer = styled.div`
-  /* align-self: flex-start; */
-  flex: 1;
-  div {
-    align-self: flex-start;
-    height: auto;
-  }
-`;
-
-const ShareLocationContainer = styled.div`
-  padding: 6rem;
-  border-radius: 2px;
-  margin-top: 4rem;
-  border: 1px solid rgba(0, 0, 0, 0.12);
-  background-color: ${colors.white};
-  h1 {
-    font-size: ${xxlarge};
-    color: #282828;
-    text-align: center;
-    padding: 0 5rem;
-    font-weight: bold;
-  }
-  @media screen and (max-width: ${mq.phone.wide.maxWidth}) {
-    padding: 0;
-    min-height: 100vh;
-    margin-top: 0;
-    padding-top: 4rem;
-    border: 0;
-    h1 {
-      padding: 0 2rem;
-    }
-  }
-`;
-
-const SearchBarContainer = styled.div`
-  margin: 0 9rem;
-  @media screen and (max-width: ${mq.phone.wide.maxWidth}) {
-    margin: 0 2rem;
-  }
-`;
-
-const ShareLocation = styled.div`
-  padding: 1rem;
-  cursor: pointer;
-  color: ${colors.primary};
-  @media screen and (max-width: ${mq.phone.wide.maxWidth}) {
-    text-align: center;
-  }
-  &:hover {
-    color: ${colors.royalBlue};
-  }
-  &:active {
-    color: ${colors.royalBlue};
-  }
-`;
-
-const CasesContainer = styled.div`
-  display: none;
-  @media screen and (max-width: ${mq.phone.wide.maxWidth}) {
-    display: block;
-  }
-`;
-
-const shareIconStyles = {
-  margin: "0 auto",
-  color: "#425AF2",
-  width: "11px",
-  marginRight: ".8rem",
-};
-
-const NearestHealthFacilities = (props) => {
-  const [searchValue, setSearchValue] = useState("");
-
-  const onSearchInputChange = (value) => {
-    setSearchValue(value);
->>>>>>> a548bff1
   };
   const clearSearch = () => {
     setSearchValue("");
@@ -268,17 +162,6 @@
 
   const userLocation = () => {
     if (navigator.geolocation) {
-<<<<<<< HEAD
-      navigator.geolocation.getCurrentPosition((position, error) => {
-        if (error) {
-          // change error message
-          alert(
-            "Sorry we could not get your location. Your browser may not be compatible",
-          );
-        }
-        setCoords(position.coords);
-      });
-=======
       setGettingLocation(true);
 
       const errorCallback_highAccuracy = (error) => {
@@ -324,7 +207,6 @@
         errorCallback_highAccuracy,
         { maximumAge: 600000, timeout: 25000, enableHighAccuracy: true },
       );
->>>>>>> a548bff1
     } else {
       alert("Browser not supported!");
     }
@@ -371,11 +253,7 @@
             />
             <ShareLocation onClick={userLocation}>
               <SvgIcon src={shareLocation} style={shareIconStyles} />
-<<<<<<< HEAD
-              Share My Location
-=======
               {gettingLocation ? "Getting location..." : "Share My Location"}
->>>>>>> a548bff1
             </ShareLocation>
           </SearchBarContainer>
         </ShareLocationContainer>
