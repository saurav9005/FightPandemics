import React from "react";
import styled from "styled-components";
import { NoticeBar } from "antd-mobile";

import { theme, mq } from "../../constants/theme";

const { colors } = theme;
const { typography } = theme;
const { xlarge, xxlarge, medium } = typography.size;
const { royalBlue } = colors;

const EmergencyLine = styled(NoticeBar)`
  height: auto;
  background-color: #d1222c;
  color: #fff;
  margin-top: 3rem;
  position: relative;
  box-shadow: 0px 4px 1rem rgba(0, 0, 0, 0.05);
  border-radius: 0px 0px 0.4rem 0.4rem;
  font-size: ${xlarge};
  .am-notice-bar-content {
<<<<<<< HEAD
=======
    margin: 0;
>>>>>>> a548bff1
    padding-left: 1rem 4rem;
    font-weight: normal;
  }
  .am-notice-bar-operation {
    display: block;
    position: absolute;
<<<<<<< HEAD
    top: 0.5rem;
    right: 0.5rem;
=======
    top: 20px;
    right: 24px;
>>>>>>> a548bff1
  }
  h4 {
    color: #fff;
    margin-bottom: 0;
  }
  h3 {
    color: #fff;
  }
  @media screen and (min-width: ${mq.phone.wide.maxWidth}) {
    border: 1px solid rgba(185, 185, 185, 0.5);
    padding: 2rem;
<<<<<<< HEAD
    padding-left: 4rem;
=======
>>>>>>> a548bff1
    background-color: #fff;
    height: auto;
    box-shadow: none;
    .am-notice-bar-operation {
      display: none;
    }
    h4 {
      font-weight: bold;
      color: #000;
      font-size: ${medium};
    }
    h3 {
      font-weight: bold;
      color: ${royalBlue};
      border-bottom: 1px solid ${royalBlue};
      display: inline;
      font-size: ${xxlarge};
      border-radius: 2px;
      padding: 0 0.4rem;
    }
  }

  @media screen and (max-width: ${mq.tablet.wide.maxWidth}) {
<<<<<<< HEAD
    padding: 0;
    padding-left: 0;
=======
    padding: 2rem 8rem 2.1rem 4rem;
    margin-top: 0.8rem;
>>>>>>> a548bff1
  }
`;

const LocalEmergencyNumber = (props) => {
  return (
    <EmergencyLine mode="closable" icon={null} {...props}>
      <h4>Local emergency number</h4>
      <h3>911</h3>
    </EmergencyLine>
  );
};

export default LocalEmergencyNumber;<|MERGE_RESOLUTION|>--- conflicted
+++ resolved
@@ -19,23 +19,15 @@
   border-radius: 0px 0px 0.4rem 0.4rem;
   font-size: ${xlarge};
   .am-notice-bar-content {
-<<<<<<< HEAD
-=======
     margin: 0;
->>>>>>> a548bff1
     padding-left: 1rem 4rem;
     font-weight: normal;
   }
   .am-notice-bar-operation {
     display: block;
     position: absolute;
-<<<<<<< HEAD
-    top: 0.5rem;
-    right: 0.5rem;
-=======
-    top: 20px;
-    right: 24px;
->>>>>>> a548bff1
+    top: 2rem;
+    right: 2.4rem;
   }
   h4 {
     color: #fff;
@@ -47,10 +39,6 @@
   @media screen and (min-width: ${mq.phone.wide.maxWidth}) {
     border: 1px solid rgba(185, 185, 185, 0.5);
     padding: 2rem;
-<<<<<<< HEAD
-    padding-left: 4rem;
-=======
->>>>>>> a548bff1
     background-color: #fff;
     height: auto;
     box-shadow: none;
@@ -74,13 +62,8 @@
   }
 
   @media screen and (max-width: ${mq.tablet.wide.maxWidth}) {
-<<<<<<< HEAD
-    padding: 0;
-    padding-left: 0;
-=======
     padding: 2rem 8rem 2.1rem 4rem;
     margin-top: 0.8rem;
->>>>>>> a548bff1
   }
 `;
 
