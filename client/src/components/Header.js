import React from "react";
import { NavBar } from "antd-mobile";
<<<<<<< HEAD
import { Link, NavLink } from "react-router-dom";
import { Menu as MenuIcon } from "@material-ui/icons";
// import { Menu as MenuIcon } from "grommet-icons";
=======
import { Link } from "react-router-dom";
>>>>>>> 81e30be4
import styled from "styled-components";

// ICONS
import SvgIcon from "./Icon/SvgIcon";
import menu from "assets/icons/menu.svg";

import logo from "assets/logo.svg";
import Logo from "./Logo";
import { theme, mq } from "../constants/theme";
const { colors, typography } = theme;
const { large } = typography.size;


const BrandLink = styled(Link)`
  display: inline-flex;
  @media screen and (min-width: ${mq.phone.wide.maxWidth}) {
    padding-left: 4rem;
  }
`;

const StyledNavBar = styled(NavBar)`
   height: 7rem;
   margin-top: 0;
   @media screen and (max-width: ${mq.phone.wide.maxWidth}) {
     height: auto;
     margin-top: .8rem;
   }
   .am-navbar-title {
     display: none;
   }
`;

<<<<<<< HEAD
const MenuToggle = styled(MenuIcon)`
  cursor: pointer;
  display: none !important;
  @media screen and (max-width: ${mq.phone.wide.maxWidth}) {
    display: block !important;
  }
`;


const DesktopMenu = styled.div`
   background-color: #fff;
   display: flex;
   align-items: center;
   display: block;
   @media screen and (max-width: ${mq.phone.wide.maxWidth}) {
     display: none;
   }
`;

const NavLinks = styled.div`
  align-self: flex-end;
  padding-top: 2rem;
   ul {
     list-style-type: none;
     display: flex;
     margin-bottom: 0rem;
     margin-right: 5rem;

     .registerBtn {
       color: ${colors.royalBlue};
       border: 1px solid ${colors.royalBlue};
       border-radius: 2rem;
       padding: 0 .8rem;
       margin-bottom: .2rem;
       align-self: center;
       .registerLink {
          color: ${colors.primary}
       }
       .registerLink:hover {
         font-weight: 500;
       }
     }

     li {
       font-size: ${large};
       color: #282828;
       a:not(.registerLink) {
         color: #282828;
         text-decoration: none;
         padding: 1.2rem 1.4rem;
         transition: all .2s;
         border-bottom: 3px solid transparent;
       }
       a:hover:not(.registerLink)  {
         font-weight: 600;
         color: ${colors.royalBlue};
         border-bottom: 3px solid ${colors.royalBlue};
       }

     }
   }
`;

const activeStyles = {
  fontWeight: "600",
  color: "#425AF2"
}

=======
>>>>>>> 81e30be4
export default ({ onMenuClick, ...props }) => {
  return (
    <div className="header" {...props}>
      <StyledNavBar
        mode="light"
        leftContent={
          <BrandLink to="/">
            <Logo src={logo} alt="Fight Pandemics logo" />
          </BrandLink>
        }
        rightContent={
<<<<<<< HEAD
          <div>
            <MenuToggle
              style={{ fontSize: 24 }}
              color="primary"
              onClick={onMenuClick}
            />
          <DesktopMenu>
               <NavLinks>
                    <ul>
                        <li><NavLink activeStyle={activeStyles} to="/feed">Feed</NavLink></li>
                        <li><NavLink activeStyle={activeStyles} to="/covid-info">COVID-info</NavLink></li>
                          {props.isAuthenticated ? (
                            <>
                            <li><NavLink activeStyle={activeStyles} to="/profile">Profile</NavLink></li>
                            </>
                          ) : (
                            <>
                            <li><NavLink activeStyle={activeStyles} to="/auth/login">Login</NavLink></li>
                            <li className="registerBtn">
                               <NavLink className="registerLink" to="/auth/signup">Register</NavLink>
                            </li>
                            </>
                          )}
                    </ul>
               </NavLinks>
            </DesktopMenu>
            </div>
=======
          <SvgIcon
            src={menu}
            style={{ fontSize: 24, cursor: "pointer" }}
            onClick={onMenuClick}
          />
>>>>>>> 81e30be4
        }
      />
    </div>
  );
};<|MERGE_RESOLUTION|>--- conflicted
+++ resolved
@@ -1,12 +1,7 @@
 import React from "react";
 import { NavBar } from "antd-mobile";
-<<<<<<< HEAD
 import { Link, NavLink } from "react-router-dom";
-import { Menu as MenuIcon } from "@material-ui/icons";
 // import { Menu as MenuIcon } from "grommet-icons";
-=======
-import { Link } from "react-router-dom";
->>>>>>> 81e30be4
 import styled from "styled-components";
 
 // ICONS
@@ -39,8 +34,7 @@
    }
 `;
 
-<<<<<<< HEAD
-const MenuToggle = styled(MenuIcon)`
+const MenuToggle = styled(SvgIcon)`
   cursor: pointer;
   display: none !important;
   @media screen and (max-width: ${mq.phone.wide.maxWidth}) {
@@ -108,8 +102,6 @@
   color: "#425AF2"
 }
 
-=======
->>>>>>> 81e30be4
 export default ({ onMenuClick, ...props }) => {
   return (
     <div className="header" {...props}>
@@ -121,11 +113,10 @@
           </BrandLink>
         }
         rightContent={
-<<<<<<< HEAD
           <div>
             <MenuToggle
-              style={{ fontSize: 24 }}
-              color="primary"
+              src={menu}
+              style={{ fontSize: 24, cursor: "pointer" }}
               onClick={onMenuClick}
             />
           <DesktopMenu>
@@ -149,13 +140,6 @@
                </NavLinks>
             </DesktopMenu>
             </div>
-=======
-          <SvgIcon
-            src={menu}
-            style={{ fontSize: 24, cursor: "pointer" }}
-            onClick={onMenuClick}
-          />
->>>>>>> 81e30be4
         }
       />
     </div>
