--- conflicted
+++ resolved
@@ -14,10 +14,6 @@
 import { NotificationDropDown } from "../components/Notifications/NotificationDropDown";
 import globe from "assets/icons/globe.svg";
 import mail from "assets/icons/mail.svg";
-<<<<<<< HEAD
-=======
-
->>>>>>> e3f62f43
 import { theme, mq } from "../constants/theme";
 import { localization, languages } from "locales/languages";
 import GTM from "constants/gtm-tags";
@@ -57,16 +53,6 @@
       right: 6em;
       cursor: pointer;
     }
-  }
-`;
-const InboxIcon = styled.span`
-  display: ${(props) => (props.mobile ? "none" : "initial")};
-  @media screen and (max-width: ${mq.phone.wide.maxWidth}) {
-    display: ${(props) => (props.mobile ? "block" : "none")};
-    position: absolute;
-    top: 0.65em;
-    right: 3em;
-    cursor: pointer;
   }
 `;
 const InboxIcon = styled.span`
@@ -151,11 +137,6 @@
 `;
 const NavSearch = styled.div`
   @media screen and (max-width: ${mq.phone.wide.maxWidth}) {
-<<<<<<< HEAD
-    display: none!important;
-  }
-  margin-left: 5rem;
-=======
     display: none !important;
   }
   position: absolute;
@@ -164,7 +145,6 @@
     position: initial;
     margin-right: 2rem;
   }
->>>>>>> e3f62f43
 `;
 const activeStyles = {
   fontWeight: "600",
@@ -319,7 +299,6 @@
               </Dropdown>
             </li>
             <li>{renderInboxIcon()}</li>
-<<<<<<< HEAD
             <li>
               <NotificationDropDown
                 notifications={ws.notifications}
@@ -327,8 +306,6 @@
               />
             </li>
             <li></li>
-=======
->>>>>>> e3f62f43
           </>
         ) : (
           <>
@@ -379,14 +356,6 @@
               <Logo src={logo} alt={t("alt.logo")} />
             </BrandLink>
             <NavSearch>
-<<<<<<< HEAD
-            {navSearch && <FeedSearch
-              handleSubmit={onSearchSubmit}
-              handleClear={onSearchClear}
-              placeholder={t("feed.search.placeholder")}
-              t={t}
-            />}
-=======
               {navSearch && (
                 <FeedSearch
                   handleSubmit={onSearchSubmit}
@@ -395,7 +364,6 @@
                   t={t}
                 />
               )}
->>>>>>> e3f62f43
             </NavSearch>
           </>
         }
@@ -406,15 +374,12 @@
               style={{ fontSize: 24, cursor: "pointer" }}
               onClick={onMenuClick}
             />
-<<<<<<< HEAD
             {isAuthenticated && (
               <NotificationDropDown
                 notifications={ws.notifications}
                 mobile={true}
               />
             )}
-=======
->>>>>>> e3f62f43
             {isAuthenticated && renderInboxIcon(true) /* mobile = true */}
             <DesktopMenu>
               <NavLinks>
