import React from "react";
import { useTranslation } from "react-i18next";
import { NavBar } from "antd-mobile";
import { Menu, Dropdown } from "antd";
import { Link, NavLink } from "react-router-dom";
import styled from "styled-components";
<<<<<<< HEAD
import { connect } from "react-redux";
import { setOrganisationIndex } from "../actions/profileActions";

=======
import i18n from "../i18n";
>>>>>>> f56604a5
// ICONS
import SvgIcon from "./Icon/SvgIcon";
import MenuIcon from "assets/icons/menu.svg";
import feedback from "assets/icons/feedback.svg";
import logo from "assets/logo.svg";
import Logo from "./Logo";
import globe from "assets/icons/globe.svg";

import { theme, mq } from "../constants/theme";
import { localization, languages } from "locales/languages";
import GTM from "constants/gtm-tags";

const { colors, typography } = theme;
const { SubMenu } = Menu;
const { large } = typography.size;
const BrandLink = styled(Link)`
  display: inline-flex;
  @media screen and (min-width: ${mq.phone.wide.maxWidth}) {
    padding-left: 4rem;
  }
`;
const StyledNavBar = styled(NavBar)`
  height: 6rem;
  margin-top: 0;
  @media screen and (max-width: ${mq.phone.wide.maxWidth}) {
    height: auto;
    margin-top: 0;
  }
  .am-navbar-title {
    display: none;
  }
  .am-navbar-left {
    @media screen and (max-width: ${mq.phone.wide.maxWidth}) {
      padding-left: 2.3rem;
      padding-top: 1rem;
    }
  }
`;
const MenuToggle = styled(SvgIcon)`
  cursor: pointer;
  display: none !important;
  @media screen and (max-width: ${mq.phone.wide.maxWidth}) {
    display: block !important;
  }
`;
const DesktopMenu = styled.div`
  background-color: ${colors.white};
  display: flex;
  align-items: center;
  @media screen and (max-width: ${mq.phone.wide.maxWidth}) {
    display: none;
  }
`;
const NavLinks = styled.div`
  align-self: flex-end;
  white-space: nowrap;
  button {
    border: none;
    background: transparent;
    cursor: pointer;

    img {
      margin-left: 1.5rem;
      pointer-events: none;
    }
  }
  ul {
    list-style-type: none;
    display: flex;
    margin-bottom: 0rem;
    margin-right: 5rem;
    align-items: center;

    .registerBtn {
      margin-bottom: 0.2rem;
      align-self: center;
    }

    .registerLink {
      display: block;
      border: 0.1rem solid ${colors.royalBlue};
      border-radius: 2rem;
      padding: 0 1rem;
      color: ${colors.royalBlue};
    }
    .registerLink:hover {
      background-color: ${colors.royalBlue};
      color: ${colors.white};
    }

    li {
      font-size: ${large};
      color: ${colors.darkerGray};
      padding: 0rem 1rem;
      a:not(.registerLink) {
        color: ${colors.darkerGray};
        text-decoration: none;
        padding: 1.65rem 1.4rem;
        transition: all 0.2s;
        border-bottom: 0.3rem solid transparent;
      }
      a:hover:not(.registerLink) {
        color: ${colors.royalBlue};
        border-bottom: 0.3rem solid ${colors.royalBlue};
      }
    }
  }
`;

const activeStyles = {
  fontWeight: "600",
  color: `${colors.royalBlue}`,
};

const HeaderWrapper = styled.div`
  position: fixed;
  top: 0;
  z-index: 2;
  width: 100vw;
`;

const Header = ({
  authLoading,
  onMenuClick,
  organisationIndex,
  isAuthenticated,
  user,
  onFeedbackIconClick,
  setOrganisationIndex,
}) => {
  const { t } = useTranslation();

  const changeLanguage = (lng) => {
    i18n.changeLanguage(lng);
    window.localStorage.setItem("locale", lng);
  };

  const languageMenu = (
    <Menu>
      {Object.entries(languages).map(([key, label]) => (
        <Menu.Item id={GTM.nav.prefix + GTM.nav.language + GTM.language[key]} key={key}>
          <a
            style={
              i18n.language === key
                ? { fontWeight: "bold" }
                : { fontWeight: "normal" }
            }
            onClick={() => changeLanguage(key)}
          >
            {label.text}
          </a>
        </Menu.Item>
      ))}
    </Menu>
  );

  const menu = (
    <Menu>
<<<<<<< HEAD
      <Menu.Item onClick={() => setOrganisationIndex(null)}>
        {`${user?.firstName} ${user?.lastName}`}
      </Menu.Item>
      <Menu.Divider />
      <SubMenu title="Organisations">
=======
      <Menu.Item>
        <Link to={`/profile/${user?.id || user?._id}`}>
          {t("profile.common.viewProfile")}
        </Link>
      </Menu.Item>
      <Menu.Divider />
      <SubMenu title={t("common.organisations")}>
>>>>>>> f56604a5
        <Menu.Item>
          <Link
            id={GTM.nav.prefix + GTM.nav.addOrg}
            to="/create-organisation-profile"
          >
<<<<<<< HEAD
            Add Organisation
=======
            {t("common.addOrg")}
>>>>>>> f56604a5
          </Link>
        </Menu.Item>
        <Menu.Divider />
        {user?.organisations?.length > 0
<<<<<<< HEAD
          ? user?.organisations?.map((organisation, i) => (
              <Menu.Item
                key={organisation._id}
                onClick={() => setOrganisationIndex(i)}
              >
                {organisation.name}
=======
          ? user?.organisations?.map((organisation) => (
              <Menu.Item key={organisation._id}>
                <Link to={`/organisation/${organisation._id}`}>
                  {organisation.name}
                </Link>
>>>>>>> f56604a5
              </Menu.Item>
            ))
          : null}
        {user?.organisations?.length > 0}
      </SubMenu>
      <Menu.Divider />
<<<<<<< HEAD
      <Menu.Item>
        <Link
          to={
            organisationIndex === null
              ? `/profile/${user?.id || user?._id}`
              : `/organisation/${user?.organisations[organisationIndex]?._id}`
          }
        >
          Profile
        </Link>
      </Menu.Item>
      <Menu.Divider />
=======
>>>>>>> f56604a5
      <Menu.Item
        id={GTM.nav.prefix + GTM.nav.feedback}
        onClick={onFeedbackIconClick}
      >
        {t("common.feedback")}
      </Menu.Item>
      <Menu.Divider />
      <Menu.Item>
        <Link to="/auth/logout">{t("common.logout")}</Link>
      </Menu.Item>
    </Menu>
  );
  const renderNavLinkItems = () => {
    if (authLoading) return null;
    return (
      <>
        <li>
          <NavLink
            id={GTM.nav.prefix + GTM.nav.aboutUs}
            activeStyle={activeStyles}
            to="/about-us"
          >
            {t("common.aboutUs")}
          </NavLink>
        </li>
        <li>
          <NavLink
            id={GTM.nav.prefix + GTM.nav.feed}
            activeStyle={activeStyles}
            to="/feed"
          >
            {t("feed.title")}
          </NavLink>
        </li>
        {isAuthenticated ? (
          <>
            <li>
              <Dropdown overlay={menu} trigger={["click"]}>
                <a
                  className="ant-dropdown-link"
                  onClick={(e) => e.preventDefault()}
                >
<<<<<<< HEAD
                  {organisationIndex === null
                    ? `${user?.firstName} ${user?.lastName}`
                    : user?.organisations[organisationIndex]?.name}
=======
                  {t("common.profile")}
>>>>>>> f56604a5
                </a>
              </Dropdown>
            </li>
          </>
        ) : (
          <>
            <li>
              <NavLink
                id={GTM.nav.prefix + GTM.nav.login}
                activeStyle={activeStyles}
                to="/auth/login"
              >
                {t("auth.signIn")}
              </NavLink>
            </li>
            <li className="registerBtn">
              <NavLink
                id={GTM.nav.prefix + GTM.nav.register}
                className="registerLink"
                to="/auth/signup"
              >
                {t("auth.joinNow")}
              </NavLink>
            </li>
            <button
              id={GTM.nav.prefix + GTM.nav.feedback}
              onClick={onFeedbackIconClick}
            >
              <SvgIcon src={feedback} />
            </button>
          </>
        )}
        <Dropdown overlay={languageMenu} trigger={["click"]}>
          <SvgIcon id={GTM.nav.prefix + GTM.nav.language} src={globe} className="globe-icon-svg"></SvgIcon>
        </Dropdown>
      </>
    );
  };

  return (
    <HeaderWrapper className="header">
      <StyledNavBar
        mode="light"
        leftContent={
          <BrandLink to={isAuthenticated ? "/feed" : "/"}>
            <Logo src={logo} alt={t("alt.logo")} />
          </BrandLink>
        }
        rightContent={
          <div>
            <MenuToggle
              src={MenuIcon}
              style={{ fontSize: 24, cursor: "pointer" }}
              onClick={onMenuClick}
            />
            <DesktopMenu>
              <NavLinks>
                <ul>{renderNavLinkItems()}</ul>
              </NavLinks>
            </DesktopMenu>
          </div>
        }
      />
    </HeaderWrapper>
  );
};

const mapDispatchToProps = {
  setOrganisationIndex,
};

export default connect(null, mapDispatchToProps)(Header);<|MERGE_RESOLUTION|>--- conflicted
+++ resolved
@@ -4,13 +4,11 @@
 import { Menu, Dropdown } from "antd";
 import { Link, NavLink } from "react-router-dom";
 import styled from "styled-components";
-<<<<<<< HEAD
 import { connect } from "react-redux";
+
 import { setOrganisationIndex } from "../actions/profileActions";
-
-=======
 import i18n from "../i18n";
->>>>>>> f56604a5
+
 // ICONS
 import SvgIcon from "./Icon/SvgIcon";
 import MenuIcon from "assets/icons/menu.svg";
@@ -169,56 +167,33 @@
 
   const menu = (
     <Menu>
-<<<<<<< HEAD
       <Menu.Item onClick={() => setOrganisationIndex(null)}>
         {`${user?.firstName} ${user?.lastName}`}
       </Menu.Item>
       <Menu.Divider />
-      <SubMenu title="Organisations">
-=======
-      <Menu.Item>
-        <Link to={`/profile/${user?.id || user?._id}`}>
-          {t("profile.common.viewProfile")}
-        </Link>
-      </Menu.Item>
-      <Menu.Divider />
       <SubMenu title={t("common.organisations")}>
->>>>>>> f56604a5
         <Menu.Item>
           <Link
             id={GTM.nav.prefix + GTM.nav.addOrg}
             to="/create-organisation-profile"
           >
-<<<<<<< HEAD
-            Add Organisation
-=======
             {t("common.addOrg")}
->>>>>>> f56604a5
           </Link>
         </Menu.Item>
         <Menu.Divider />
         {user?.organisations?.length > 0
-<<<<<<< HEAD
           ? user?.organisations?.map((organisation, i) => (
               <Menu.Item
                 key={organisation._id}
                 onClick={() => setOrganisationIndex(i)}
               >
                 {organisation.name}
-=======
-          ? user?.organisations?.map((organisation) => (
-              <Menu.Item key={organisation._id}>
-                <Link to={`/organisation/${organisation._id}`}>
                   {organisation.name}
-                </Link>
->>>>>>> f56604a5
               </Menu.Item>
             ))
           : null}
-        {user?.organisations?.length > 0}
       </SubMenu>
       <Menu.Divider />
-<<<<<<< HEAD
       <Menu.Item>
         <Link
           to={
@@ -227,12 +202,10 @@
               : `/organisation/${user?.organisations[organisationIndex]?._id}`
           }
         >
-          Profile
+          {t("common.profile")}
         </Link>
       </Menu.Item>
       <Menu.Divider />
-=======
->>>>>>> f56604a5
       <Menu.Item
         id={GTM.nav.prefix + GTM.nav.feedback}
         onClick={onFeedbackIconClick}
@@ -275,13 +248,9 @@
                   className="ant-dropdown-link"
                   onClick={(e) => e.preventDefault()}
                 >
-<<<<<<< HEAD
                   {organisationIndex === null
                     ? `${user?.firstName} ${user?.lastName}`
                     : user?.organisations[organisationIndex]?.name}
-=======
-                  {t("common.profile")}
->>>>>>> f56604a5
                 </a>
               </Dropdown>
             </li>
