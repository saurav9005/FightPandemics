--- conflicted
+++ resolved
@@ -12,11 +12,7 @@
 import logo from "assets/logo.svg";
 import Logo from "./Logo";
 import globe from "assets/icons/globe.svg";
-<<<<<<< HEAD
 import mail from "assets/icons/mail.svg";
-import { DownOutlined } from "@ant-design/icons";
-=======
->>>>>>> 6e79fc7c
 
 import { theme, mq } from "../constants/theme";
 import { localization, languages } from "locales/languages";
