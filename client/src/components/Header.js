import React from "react";
import { useTranslation } from "react-i18next";
import { NavBar } from "antd-mobile";
import { Menu, Dropdown, Badge } from "antd";
import { Link, NavLink } from "react-router-dom";
import styled from "styled-components";
import i18n from "../i18n";
// ICONS
import SvgIcon from "./Icon/SvgIcon";
import MenuIcon from "assets/icons/menu.svg";
import feedback from "assets/icons/feedback.svg";
import logo from "assets/logo.svg";
import Logo from "./Logo";
import { NotificationDropDown } from "../components/Notifications/NotificationDropDown";
import globe from "assets/icons/globe.svg";
import mail from "assets/icons/mail.svg";
import bell from "assets/icons/notification-icons/header-bell.svg";
import { theme, mq } from "../constants/theme";
import { localization, languages } from "locales/languages";
import GTM from "constants/gtm-tags";

const { colors, typography } = theme;
const { SubMenu } = Menu;
const { large } = typography.size;
const BrandLink = styled(Link)`
  display: inline-flex;
  @media screen and (min-width: ${mq.phone.wide.maxWidth}) {
    padding-left: 4rem;
  }
`;
const StyledNavBar = styled(NavBar)`
  height: 6rem;
  margin-top: 0;
  @media screen and (max-width: ${mq.phone.wide.maxWidth}) {
    height: auto;
    margin-top: 0;
  }
  .am-navbar-title {
    display: none;
  }
  .am-navbar-left {
    @media screen and (max-width: ${mq.phone.wide.maxWidth}) {
      padding-left: 2.3rem;
      padding-top: 1rem;
    }
  }
  .mobile-notification-bell {
    display: none;
    @media screen and (max-width: ${mq.phone.wide.maxWidth}) {
      display: block;
      position: absolute;
      top: 0.6em;
      right: 6em;
      cursor: pointer;
    }
  }
`;
const InboxIcon = styled.span`
  display: ${(props) => (props.mobile ? "none" : "initial")};
  @media screen and (max-width: ${mq.phone.wide.maxWidth}) {
    display: ${(props) => (props.mobile ? "block" : "none")};
    position: absolute;
    top: 0.65em;
    right: 3em;
    cursor: pointer;
  }
`;
const MenuToggle = styled(SvgIcon)`
  cursor: pointer;
  display: none !important;
  @media screen and (max-width: ${mq.phone.wide.maxWidth}) {
    display: block !important;
  }
`;
const DesktopMenu = styled.div`
  background-color: ${colors.white};
  display: flex;
  align-items: center;
  @media screen and (max-width: ${mq.phone.wide.maxWidth}) {
    display: none;
  }
`;
const NavLinks = styled.div`
  align-self: flex-end;
  white-space: nowrap;
  button {
    border: none;
    background: transparent;
    cursor: pointer;

    img {
      margin-left: 1.5rem;
      pointer-events: none;
    }
  }
  ul {
    list-style-type: none;
    display: flex;
    margin-bottom: 0rem;
    margin-right: 5rem;
    align-items: center;

    .registerBtn {
      margin-bottom: 0.2rem;
      align-self: center;
    }

    .registerLink {
      display: block;
      border: 0.1rem solid ${colors.royalBlue};
      border-radius: 2rem;
      padding: 0 1rem;
      color: ${colors.royalBlue};
    }
    .registerLink:hover {
      background-color: ${colors.royalBlue};
      color: ${colors.white};
    }

    li {
      font-size: ${large};
      color: ${colors.darkerGray};
      padding: 0rem 1rem;
      a:not(.registerLink) {
        color: ${colors.darkerGray};
        text-decoration: none;
        padding: 1.65rem 1.4rem;
        transition: all 0.2s;
        border-bottom: 0.3rem solid transparent;
      }
      a:hover:not(.registerLink) {
        color: ${colors.royalBlue};
        border-bottom: 0.3rem solid ${colors.royalBlue};
      }
    }
  }
`;

const activeStyles = {
  fontWeight: "600",
  color: `${colors.royalBlue}`,
};

const HeaderWrapper = styled.div`
  position: fixed;
  top: 0;
  z-index: 2;
  width: 100vw;
`;

export default ({
  authLoading,
  onMenuClick,
  isAuthenticated,
  user,
  onFeedbackIconClick,
  ws,
}) => {
  const { t } = useTranslation();
  const { rooms } = ws;

  const changeLanguage = (lng) => {
    i18n.changeLanguage(lng);
    window.localStorage.setItem("locale", lng);
  };

  const languageMenu = (
    <Menu>
      {Object.entries(languages).map(([key, label]) => (
<<<<<<< HEAD
        <Menu.Item key={key}>
          <div
=======
        <Menu.Item
          id={GTM.nav.prefix + GTM.nav.language + GTM.language[key]}
          key={key}
        >
          <a
>>>>>>> d0985879
            style={
              i18n.language === key
                ? { fontWeight: "bold" }
                : { fontWeight: "normal" }
            }
            onClick={() => changeLanguage(key)}
            id={GTM.nav.prefix + GTM.nav.language + GTM.language[key]}
          >
            {label.text}
          </div>
        </Menu.Item>
      ))}
    </Menu>
  );

  const menu = (
    <Menu>
      <Menu.Item>
        <Link to={`/profile/${user?.id || user?._id}`}>
          {t("profile.common.viewProfile")}
        </Link>
      </Menu.Item>
      <Menu.Divider />
      <SubMenu title={t("common.organisations")}>
        <Menu.Item>
          <Link
            id={GTM.nav.prefix + GTM.nav.addOrg}
            to="/create-organisation-profile"
          >
            {t("common.addOrg")}
          </Link>
        </Menu.Item>
        <Menu.Divider />
        {user?.organisations?.length > 0
          ? user?.organisations?.map((organisation) => (
              <Menu.Item key={organisation._id}>
                <Link to={`/organisation/${organisation._id}`}>
                  {organisation.name}
                </Link>
              </Menu.Item>
            ))
          : null}
        {user?.organisations?.length > 0}
      </SubMenu>
      <Menu.Divider />
      <Menu.Item
        id={GTM.nav.prefix + GTM.nav.feedback}
        onClick={onFeedbackIconClick}
      >
        {t("common.feedback")}
      </Menu.Item>
      <Menu.Divider />
      <Menu.Item>
        <Link to="/auth/logout">{t("common.logout")}</Link>
      </Menu.Item>
    </Menu>
  );
  const renderInboxIcon = (mobile) => {
    return (
      <InboxIcon mobile={mobile}>
        <NavLink
          id={GTM.nav.prefix + GTM.nav.inbox}
          activeStyle={activeStyles}
          to="/inbox"
        >
          <Badge
            count={rooms
              .map((_room) =>
                _room.participants.find((p) => p.id == user.id.toString())
                  ?.newMessages
                  ? 1
                  : 0 || // remove "? 1:0" to show total messages
                    0,
              )
              .reduce((a, b) => a + b, 0)}
          >
            <SvgIcon src={mail} className="globe-icon-svg"></SvgIcon>
          </Badge>
        </NavLink>
      </InboxIcon>
    );
  };
  const renderNavLinkItems = () => {
    if (authLoading) return null;
    return (
      <>
        <li>
          <NavLink
            id={GTM.nav.prefix + GTM.nav.aboutUs}
            activeStyle={activeStyles}
            to="/about-us"
          >
            {t("common.aboutUs")}
          </NavLink>
        </li>
        <li>
          <NavLink
            id={GTM.nav.prefix + GTM.nav.feed}
            activeStyle={activeStyles}
            to="/feed"
          >
            {t("feed.title")}
          </NavLink>
        </li>
        {isAuthenticated ? (
          <>
            <li>
<<<<<<< HEAD
              <NavLink
                id={GTM.nav.prefix + GTM.nav.inbox}
                activeStyle={activeStyles}
                to="/inbox"
              >
                <Badge
                  count={rooms
                    .map((_room) =>
                      _room.participants.find((p) => p.id == user.id.toString())
                        ?.newMessages
                        ? 1
                        : 0 || // remove "? 1:0" to show total messages
                          0,
                    )
                    .reduce((a, b) => a + b, 0)}
                >
                  <SvgIcon src={mail} className="globe-icon-svg"></SvgIcon>
                </Badge>
              </NavLink>
            </li>
            <li>
=======
>>>>>>> d0985879
              <Dropdown overlay={menu} trigger={["click"]}>
                <a
                  className="ant-dropdown-link"
                  onClick={(e) => e.preventDefault()}
                >
                  {t("common.profile")}
                </a>
              </Dropdown>
            </li>
            <li>{renderInboxIcon()}</li>
          </>
        ) : (
          <>
            <li>
              <NavLink
                id={GTM.nav.prefix + GTM.nav.login}
                activeStyle={activeStyles}
                to="/auth/login"
              >
                {t("auth.signIn")}
              </NavLink>
            </li>
            <li className="registerBtn">
              <NavLink
                id={GTM.nav.prefix + GTM.nav.register}
                className="registerLink"
                to="/auth/signup"
              >
                {t("auth.joinNow")}
              </NavLink>
            </li>
            <button
              id={GTM.nav.prefix + GTM.nav.feedback}
              onClick={onFeedbackIconClick}
            >
              <SvgIcon src={feedback} />
            </button>
          </>
        )}
        <Dropdown overlay={languageMenu} trigger={["click"]}>
          <SvgIcon
            id={GTM.nav.prefix + GTM.nav.language}
            src={globe}
            className="globe-icon-svg"
          ></SvgIcon>
        </Dropdown>
        <li>{/* here goes notifications icon with absolute positioning */}</li>
      </>
    );
  };

  return (
    <HeaderWrapper className="header">
      <StyledNavBar
        mode="light"
        leftContent={
          <BrandLink to={isAuthenticated ? "/feed" : "/"}>
            <Logo src={logo} alt={t("alt.logo")} />
          </BrandLink>
        }
        rightContent={
          <div>
            {isAuthenticated ? <NotificationDropDown /> : null}
            <MenuToggle
              src={MenuIcon}
              style={{ fontSize: 24, cursor: "pointer" }}
              onClick={onMenuClick}
            />
            {renderInboxIcon(true) /* mobile = true */}
            <DesktopMenu>
              <NavLinks>
                <ul>{renderNavLinkItems()}</ul>
              </NavLinks>
            </DesktopMenu>
          </div>
        }
      />
    </HeaderWrapper>
  );
};<|MERGE_RESOLUTION|>--- conflicted
+++ resolved
@@ -14,7 +14,6 @@
 import { NotificationDropDown } from "../components/Notifications/NotificationDropDown";
 import globe from "assets/icons/globe.svg";
 import mail from "assets/icons/mail.svg";
-import bell from "assets/icons/notification-icons/header-bell.svg";
 import { theme, mq } from "../constants/theme";
 import { localization, languages } from "locales/languages";
 import GTM from "constants/gtm-tags";
@@ -49,7 +48,7 @@
     @media screen and (max-width: ${mq.phone.wide.maxWidth}) {
       display: block;
       position: absolute;
-      top: 0.6em;
+      top: 0.65em;
       right: 6em;
       cursor: pointer;
     }
@@ -167,16 +166,8 @@
   const languageMenu = (
     <Menu>
       {Object.entries(languages).map(([key, label]) => (
-<<<<<<< HEAD
         <Menu.Item key={key}>
           <div
-=======
-        <Menu.Item
-          id={GTM.nav.prefix + GTM.nav.language + GTM.language[key]}
-          key={key}
-        >
-          <a
->>>>>>> d0985879
             style={
               i18n.language === key
                 ? { fontWeight: "bold" }
@@ -284,30 +275,6 @@
         {isAuthenticated ? (
           <>
             <li>
-<<<<<<< HEAD
-              <NavLink
-                id={GTM.nav.prefix + GTM.nav.inbox}
-                activeStyle={activeStyles}
-                to="/inbox"
-              >
-                <Badge
-                  count={rooms
-                    .map((_room) =>
-                      _room.participants.find((p) => p.id == user.id.toString())
-                        ?.newMessages
-                        ? 1
-                        : 0 || // remove "? 1:0" to show total messages
-                          0,
-                    )
-                    .reduce((a, b) => a + b, 0)}
-                >
-                  <SvgIcon src={mail} className="globe-icon-svg"></SvgIcon>
-                </Badge>
-              </NavLink>
-            </li>
-            <li>
-=======
->>>>>>> d0985879
               <Dropdown overlay={menu} trigger={["click"]}>
                 <a
                   className="ant-dropdown-link"
