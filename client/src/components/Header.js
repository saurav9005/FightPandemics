--- conflicted
+++ resolved
@@ -156,16 +156,8 @@
   const languageMenu = (
     <Menu>
       {Object.entries(languages).map(([key, label]) => (
-<<<<<<< HEAD
-        <Menu.Item
-          id={GTM.nav.prefix + GTM.nav.language + GTM.language[key]}
-          key={key}
-        >
-          <a
-=======
         <Menu.Item key={key}>
           <div
->>>>>>> 56f2d1d1
             style={
               i18n.language === key
                 ? { fontWeight: "bold" }
