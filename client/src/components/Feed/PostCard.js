import { Card } from "antd-mobile";
import styled from "styled-components";
<<<<<<< HEAD
import { theme, mq } from "../../constants/theme";
=======
import { theme } from "constants/theme";
>>>>>>> c54859a9

const { colors, typography } = theme;
const { royalBlue, darkGray } = colors;
const { display } = typography.font.family;
const { xsmall, small, medium, large, xxlarge } = typography.size;

const PostCard = styled(Card)`
  margin-bottom: 4rem;

  @media screen and (max-width: ${mq.phone.wide.maxWidth}) {
    border: unset !important;
  }

  &.am-card {
    font-family: ${display};

    @media screen and (max-width: ${mq.phone.wide.maxWidth}) {
      border-top: unset;
    }

    @media screen and (min-width: ${mq.tablet.narrow.minWidth}) {
      border: 0.4px solid rgba(0, 0, 0, 0.5);
      border-radius: 2px;
      padding: 20px 24px;
    }

    &::before {
      content: normal !important;
    }

    .am-card-header {
      display: block;
      padding: 0;

      .am-card-header-content {
        align-items: unset;
        font-size: ${medium};

        img {
          margin-right: 0.7rem;
          border-radius: 4rem;
          width: 4rem;
          height: 4rem;
          max-width: 100%;
        }
      }

      .am-card-header-extra {
        text-align: unset;
        font-size: ${xsmall};
        margin-left: 4.7rem;
        margin-top: -1.8rem;

        .status-icon {
          margin-right: 0.8rem;
        }
      }
    }

    .am-card-body {
      border-top: unset;
      padding: 0;
      color: black;

      h2 {
        font-weight: bold;
        line-height: 2.7rem;
        font-size: ${xxlarge};
      }

      .post-description {
        font-weight: 400;
        font-size: ${medium};
        line-height: 2rem;
      }

      &.content-wrapper {
        padding: 0 34px;
      }

      &.view-more-wrapper {
        @media screen and (min-width: ${mq.tablet.narrow.minWidth}) {
          border-bottom: 0.3px solid rgba(0, 0, 0, 0.5);
          margin-bottom: 13px;
          padding: 0 34px;
        }
      }

      .view-more {
        font-size: ${large};
        font-weight: 500;
        color: ${royalBlue};

        @media screen and (min-width: ${mq.tablet.narrow.minWidth}) {
          font-size: ${small};
          font-weight: 600;
        }
      }

      .social-icons {
        display: flex;

        span {
          width: 4rem;
        }
        .social-icon {
          color: ${darkGray};
          cursor: pointer;

          .social-icon-svg {
            margin-right: 1rem;
          }

          span {
            font-size: ${medium};
          }
        }

        .total-number {
          display: inline;

          @media screen and (min-width: ${mq.tablet.narrow.minWidth}) {
            display: none;
          }
        }

        .social-text {
          display: none;

          @media screen and (min-width: ${mq.tablet.narrow.minWidth}) {
            display: inline;
          }
        }
      }

      &.comments-wrapper {
        @media screen and (min-width: ${mq.tablet.narrow.minWidth}) {
          display: none;

          &.show-comments {
            display: block;
          }
        }
      }
    }
  }
`;

export default PostCard;<|MERGE_RESOLUTION|>--- conflicted
+++ resolved
@@ -1,10 +1,6 @@
 import { Card } from "antd-mobile";
 import styled from "styled-components";
-<<<<<<< HEAD
-import { theme, mq } from "../../constants/theme";
-=======
-import { theme } from "constants/theme";
->>>>>>> c54859a9
+import { theme, mq } from "constants/theme";
 
 const { colors, typography } = theme;
 const { royalBlue, darkGray } = colors;
