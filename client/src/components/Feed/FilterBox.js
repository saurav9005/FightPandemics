import React, { useContext } from "react";
import styled from "styled-components";
import { Modal } from "antd-mobile";
import SubmitButton from "components/Button/SubmitButton";
import TextLabel from "components/Typography/TextLabel";
import { theme } from "constants/theme";

import SelectWithIconButton from "components/Button/SelectWithIconButton";
import FilterAccordion from "./FilterAccordion";
import { FeedContext } from "pages/Feed";
import { DARK_GRAY } from "constants/colors";
import SvgIcon from "components/Icon/SvgIcon";
import downArrow from "assets/icons/down-arrow.svg";

const FilterBoxWrapper = styled.div`
  margin-bottom: 4rem;
`;

const ModalWrapper = styled(Modal)`
  .filter-4 .am-button {
    padding: 0 4.2rem;
  }
`;

const FilterBox = () => {
  const feedContext = useContext(FeedContext);
  const { filters, filterModal, handleFilterModal, handleQuit } = feedContext;
  const renderFilterOptions = (filters) => {
    return filters.map((filter, idx) => (
      <SelectWithIconButton
        key={idx}
        primarylight="true"
        righticon="true"
        size="small"
        icon={<SvgIcon src={downArrow} />}
        onClick={handleFilterModal(idx)}
      >
        {filter.label}
      </SelectWithIconButton>
    ));
  };
  return (
<<<<<<< HEAD
    <FilterBoxWrapper className="filter-box">
      <CustomH1 color={DARK_GRAY} fontsize={"1.4rem"} fontweight={"normal"}>
=======
    <FilterBoxWrapper>
      <TextLabel
        block={true}
        color={DARK_GRAY}
        size={theme.typography.size.medium}
      >
>>>>>>> bf8e8c51
        Filter by
      </TextLabel>
      {renderFilterOptions(filters)}
      <ModalWrapper
        popup
        visible={filterModal}
        onClose={handleFilterModal(null)}
        animationType="slide-up"
      >
        <FilterAccordion />
        <div
          className="confirm-buttons"
          style={{
            display: "flex",
            justifyContent: "space-evenly",
            padding: "2rem 0",
          }}
        >
          <SubmitButton
            inline
            secondary="true"
            onClick={handleQuit}
            style={{ fontWeight: "normal" }}
          >
            Quit filters
          </SubmitButton>
          <SubmitButton
            inline
            primary="true"
            onClick={handleFilterModal(null)}
            style={{ fontWeight: "normal" }}
          >
            Apply filters
          </SubmitButton>
        </div>
      </ModalWrapper>
    </FilterBoxWrapper>
  );
};

export default FilterBox;<|MERGE_RESOLUTION|>--- conflicted
+++ resolved
@@ -40,17 +40,12 @@
     ));
   };
   return (
-<<<<<<< HEAD
     <FilterBoxWrapper className="filter-box">
-      <CustomH1 color={DARK_GRAY} fontsize={"1.4rem"} fontweight={"normal"}>
-=======
-    <FilterBoxWrapper>
       <TextLabel
         block={true}
         color={DARK_GRAY}
         size={theme.typography.size.medium}
       >
->>>>>>> bf8e8c51
         Filter by
       </TextLabel>
       {renderFilterOptions(filters)}
