--- conflicted
+++ resolved
@@ -240,11 +240,8 @@
               authorId={authorId}
               postId={id}
               avatar={postAuthorAvatar}
-<<<<<<< HEAD
-=======
               postInfo={postInfo}
               gtmPrefix={gtmPrefix}
->>>>>>> fb8c715f
             />
           </div>
         )}
