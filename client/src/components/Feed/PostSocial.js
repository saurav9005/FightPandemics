--- conflicted
+++ resolved
@@ -71,11 +71,7 @@
         <div className="social-icon" onClick={() => handlePostLike(id, liked, true)}>
           {renderLikeIcon()}
           <span className="total-number">{numLikes}</span>
-<<<<<<< HEAD
-          <span className="social-text"> Like</span>
-=======
           <span className="social-text">{numLikes > 1 ? " Likes" : " Like"}</span>
->>>>>>> 80d7530c
         </div>
       ) : (
         <div className="social-icon" onClick={() => handlePostLike(id, liked, true)}>
