// Core
import React, { useEffect, useCallback } from "react";
import { useSelector, useDispatch } from "react-redux";
import { Link } from "react-router-dom";
import styled from "styled-components";
import { useTranslation } from "react-i18next";
import { useHistory } from "react-router-dom";
import axios from "axios";

// Local
import GTM from "constants/gtm-tags";
import { selectOrganisationId, selectUser } from "reducers/session";
import { postsActions } from "reducers/posts";

// Icons
import SvgIcon from "../Icon/SvgIcon";
import heart from "assets/icons/heart.svg";
import heartGray from "assets/icons/heart-gray.svg";
import comment from "assets/icons/comment.svg";
import commentGray from "assets/icons/comment-gray.svg";
import share from "assets/icons/share.svg";
import shareGray from "assets/icons/share-gray.svg";
import { LOGIN } from "templates/RouteWithSubRoutes";

// Constants
import { mq } from "constants/theme";

const StyledSvg = styled(SvgIcon)`
  pointer-events: none;
`;

const StyledSpan = styled.span`
  pointer-events: none;
  @media screen and (max-width: ${mq.phone.wide.maxWidth}) {
    display: none;
  }
`;

const PostSocial = ({
  isAuthenticated,
  liked,
  shared,
  showComments,
  numLikes,
  numComments,
  postId,
  postTitle,
  postContent,
  setShowComments,
  setShowShareModal,
  id,
}) => {
  const { t } = useTranslation();
  const dispatch = useDispatch();
  const history = useHistory();
  const organisationId = useSelector(selectOrganisationId);
  const user = useSelector(selectUser);

  const gtmTag = (element, prefix) => prefix + GTM.post[element] + "_" + id;

  const showNativeShareOrModal = () => {
    if (navigator.share) {
      navigator
        .share({
          title: postTitle,
          text: postContent,
          url: `${window.location.origin}/post/${id}`,
        })
        .catch((err) => {
          if (err.name !== "AbortError") console.log(err);
        });
    } else {
      setShowShareModal(true);
    }
  };

  const handlePostLike = useCallback(async (postId, liked, create) => {
    sessionStorage.removeItem("likePost");

    if (isAuthenticated) {
      const endPoint = `/api/posts/${postId}/likes/${
        organisationId || user?.id || user?._id
      }`;
      if (!user) {
        return;
      }
      const request = liked ? axios.delete : axios.put;
      try {
        const { data } = await request(endPoint);
        dispatch(postsActions.setLikeAction(postId, data.likesCount));
      } catch (error) {
        console.log({ error });
      }
    } else if (create) {
      sessionStorage.setItem("likePost", postId);
      history.push(LOGIN);
    }
  });

  useEffect(() => {
    const likePost = sessionStorage.getItem("likePost");

    if (id === likePost) {
      if (likePost) {
        handlePostLike(likePost, liked, false);
      }
    }
  }, [handlePostLike, id, liked]);

  const renderPostSocialIcons = (
    <>
      {postId ? (
        <div
          id={gtmTag("like", GTM.post.prefix)}
          className="social-icon"
          onClick={() => handlePostLike(id, liked, true)}
        >
          {renderLikeIcon(liked)}
          {renderLabels("Like", numLikes, t)}
        </div>
      ) : (
<<<<<<< HEAD
        <div
          id={gtmTag("like", GTM.feed.prefix)}
          className="social-icon"
          onClick={() => handlePostLike(id, liked, true)}
        >
          {renderLikeIcon(liked)}
          {renderLabels("Like", numLikes, t)}
        </div>
=======
        <>
          {isAuthenticated ? (
            <div
              id={gtmTag("like", GTM.feed.prefix)}
              className="social-icon"
              onClick={() => handlePostLike(id, liked, true)}
            >
              {renderLikeIcon()}
              {renderLabels("Like", numLikes)}
            </div>
          ) : (
            <Link
              onClick={() =>
                sessionStorage.setItem("postredirect", `/post/${id}`)
              }
              to={{
                pathname: LOGIN,
                state: { from: window.location.href },
              }}
            >
              <div id={gtmTag("like", GTM.feed.prefix)} className="social-icon">
                {renderLikeIcon()}
                {renderLabels("Like", numLikes)}
              </div>
            </Link>
          )}
        </>
>>>>>>> 82055059
      )}
      <span></span>
      {postId ? (
        <div
          id={gtmTag("comment", GTM.post.prefix)}
          className="social-icon"
          onClick={setShowComments}
        >
          {renderCommentIcon(showComments, numComments)}
          {renderLabels("Comment", numComments, t)}
        </div>
      ) : (
        <>
          {isAuthenticated ? (
            <Link
              to={{
                pathname: `/post/${id}`,
                state: {
                  postId: id,
                  comments: true,
                  from: window.location.href,
                },
              }}
            >
              <div
                id={gtmTag("comment", GTM.feed.prefix)}
                className="social-icon"
                onClick={setShowComments}
              >
                {renderCommentIcon(showComments, numComments)}
                {renderLabels("Comment", numComments, t)}
              </div>
            </Link>
          ) : (
            <Link
              onClick={() =>
                sessionStorage.setItem("postredirect", `/post/${id}`)
              }
              to={{
                pathname: LOGIN,
                state: { from: window.location.href },
              }}
            >
              <div
                id={gtmTag("comment", GTM.feed.prefix)}
                className="social-icon"
              >
                {renderCommentIcon(showComments, numComments)}
                {renderLabels("Comment", numComments, t)}
              </div>
            </Link>
          )}
        </>
      )}

      <span></span>

      <div className="social-icon">
        <div
          id={gtmTag("share", GTM.post.prefix)}
          className="social-text"
          onClick={showNativeShareOrModal}
        >
          {renderShareIcon(shared)}
          <StyledSpan>{t("post.share")}</StyledSpan>
        </div>
      </div>
    </>
  );
  return <div className="social-icons">{renderPostSocialIcons}</div>;
};

const renderLikeIcon = (liked) => {
  return (
    <StyledSvg src={liked ? heart : heartGray} className="social-icon-svg" />
  );
};

const renderCommentIcon = (showComments, numComments) => {
  return (
    <StyledSvg
      src={showComments || numComments > 0 ? comment : commentGray}
      className="social-icon-svg"
    />
  );
};

const renderShareIcon = (shared) => {
  return (
    <StyledSvg src={shared ? share : shareGray} className="social-icon-svg" />
  );
};

const renderLabels = (label, count, t) => {
  return (
    <>
      <StyledSpan className="total-number">
        {label === "Comment"
          ? t("comment.commentWithCount", { count })
          : t("post.likeWithCount", { count })}
      </StyledSpan>
    </>
  );
};

export default PostSocial;<|MERGE_RESOLUTION|>--- conflicted
+++ resolved
@@ -119,16 +119,6 @@
           {renderLabels("Like", numLikes, t)}
         </div>
       ) : (
-<<<<<<< HEAD
-        <div
-          id={gtmTag("like", GTM.feed.prefix)}
-          className="social-icon"
-          onClick={() => handlePostLike(id, liked, true)}
-        >
-          {renderLikeIcon(liked)}
-          {renderLabels("Like", numLikes, t)}
-        </div>
-=======
         <>
           {isAuthenticated ? (
             <div
@@ -136,8 +126,8 @@
               className="social-icon"
               onClick={() => handlePostLike(id, liked, true)}
             >
-              {renderLikeIcon()}
-              {renderLabels("Like", numLikes)}
+              {renderLikeIcon(liked)}
+              {renderLabels("Like", numLikes, t)}
             </div>
           ) : (
             <Link
@@ -150,13 +140,12 @@
               }}
             >
               <div id={gtmTag("like", GTM.feed.prefix)} className="social-icon">
-                {renderLikeIcon()}
-                {renderLabels("Like", numLikes)}
+                {renderLikeIcon(liked)}
+                {renderLabels("Like", numLikes, t)}
               </div>
             </Link>
           )}
         </>
->>>>>>> 82055059
       )}
       <span></span>
       {postId ? (
