// Core
import React, { useEffect, useState, useRef } from "react";
import { Modal as WebModal } from "antd";
import { connect } from "react-redux";
import { Link, useParams } from "react-router-dom";
import { Card, WhiteSpace } from "antd-mobile";
import axios from "axios";
import { useTranslation } from "react-i18next";

// Local
import AutoSize from "components/Input/AutoSize";
import Comments from "./Comments";
import FilterTag from "components/Tag/FilterTag";
import Heading from "components/Typography/Heading";
import { LOGIN } from "templates/RouteWithSubRoutes";
import PostCard from "./PostCard";
import PostSocial from "./PostSocial";
import { ShareModal } from "./PostShare";
import SubMenuButton from "components/Button/SubMenuButton";
import WizardFormNav, {
  StyledButtonWizard,
} from "components/StepWizard/WizardFormNav";
import { StyledLoadMoreButton } from "./StyledCommentButton";
import { StyledPostPagePostCard } from "./StyledPostPage";
import TextAvatar from "components/TextAvatar";
import { typeToTag } from "assets/data/formToPostMappings";
import filterOptions from "assets/data/filterOptions";
import { getOptionText, highlightSearchRegex } from "components/Feed/utils";
import {
  RESET_PAGE,
  NEXT_PAGE,
  SET_COMMENTS,
  SET_LOADING,
  RESET_LOADING,
  TOGGLE_SHOW_COMMENTS,
  TOGGLE_COMMENTS,
} from "hooks/actions/postActions";
import { authorProfileLink, buildLocationString } from "./utils";
import { isAuthorOrg, isAuthorUser } from "pages/Feed";
import { getInitialsFromFullName } from "utils/userInfo";
import { ExternalLinkIcon, IconsContainer } from "./ExternalLinks";
import GTM from "constants/gtm-tags";

// Icons
import SvgIcon from "../Icon/SvgIcon";
import statusIndicator from "assets/icons/status-indicator.svg";
import websiteIcon from "assets/icons/social-website-blue.svg";
import envelopeBlue from "assets/icons/social-envelope-blue.svg";
import {
  DELETE_MODAL_POST,
  DELETE_MODAL_COMMENT,
  DELETE_MODAL_HIDE,
} from "hooks/actions/feedActions";

const URLS = {
  // playStore: [""], // TODO: add once design is done
  // appStore: [""],
  website: [websiteIcon],
  email: [envelopeBlue],
};

const filters = Object.values(filterOptions);

const Highlight = ({ text = "", highlight = "" }) => {
  if (!highlight || !highlight.trim()) {
    return text;
  }
  const regex = highlightSearchRegex(highlight);
  const parts = text.split(regex);
  return parts
    .filter((part) => part)
    .map((part) =>
      regex.test(part) ? <span className={"highlighted"}>{part}</span> : part,
    );
};

export const CONTENT_LENGTH = 120;
const Post = ({
  currentPost,
  deleteModalVisibility,
  dispatchPostAction,
  fullPostLength,
  handleCancelPostDelete,
  handleCommentDelete,
  handlePostLike,
  highlightWords,
  includeProfileLink,
  isAuthenticated,
  numComments,
  onSelect,
  onChange,
  postDelete,
  showComments,
  user,
  gtmPrefix,
}) => {
  const { t } = useTranslation();
  const { postId } = useParams();
  const limit = useRef(5);
  let post;
  if (currentPost) {
    post = currentPost;
  }

  const {
    _id,
    content,
    title,
    comments,
    commentsCount,
    externalLinks = {},
    isLoading,
    loadMoreComments,
    page,
  } = post || {};

  const gtmTag = (element, prefix) => prefix + GTM.post[element] + "_" + _id;
  const [showShareModal, setShowShareModal] = useState(false);
  const [toDelete, setToDelete] = useState("");
  const [comment, setComment] = useState([]);

  const AvatarName =
    (post?.author?.name && getInitialsFromFullName(post.author.name)) || "";

  const setShowComments = () => {
    if (dispatchPostAction) {
      dispatchPostAction(TOGGLE_SHOW_COMMENTS);
    }
  };

  const loadComments = async () => {
    if (commentsCount !== 0) {
      dispatchPostAction(NEXT_PAGE);
    } else {
      dispatchPostAction(NEXT_PAGE);
    }

    let response;
    let commentCountRes;
    let previousComments = [...comments];
    const skip = 0;
    const endPoint = `/api/posts/${postId}/comments?limit=${
      limit.current * page
    }&skip=${skip}`;
    const totalCommentCountEndPoint = `/api/posts/${postId}`;

    dispatchPostAction(SET_LOADING);

    try {
      response = await axios.get(endPoint);
      commentCountRes = await axios.get(totalCommentCountEndPoint);
    } catch (error) {
      console.log({ error });
      dispatchPostAction(RESET_LOADING);
    }
    if (response && response.data) {
      const currentComments = response.data;
      let allComments;
      if (comments) {
        allComments = [...comments, ...currentComments];
      } else {
        allComments = currentComments;
      }

      allComments = allComments.filter(
        (comment1, index, self) =>
          index === self.findIndex((comment2) => comment2._id === comment1._id),
      );
      if (
        previousComments.length === allComments.length ||
        allComments.length === commentsCount
      ) {
        dispatchPostAction(TOGGLE_COMMENTS);
      }
      if (previousComments.length !== allComments.length) {
        dispatchPostAction(
          SET_COMMENTS,
          "comments",
          allComments,
          "numComments",
          commentCountRes.data.numComments,
        );
      }

      dispatchPostAction(RESET_LOADING);
    } else {
      dispatchPostAction(RESET_LOADING);
      dispatchPostAction(RESET_PAGE);
    }
    const currentLimit = limit.current;
    limit.current = currentLimit * page;
  };

  const showLessComments = () => {
    comments.splice(5);
    dispatchPostAction(RESET_PAGE);
    dispatchPostAction(TOGGLE_COMMENTS);
  };

  useEffect(() => {
    if (postId) {
      loadComments();
    }
    // eslint-disable-next-line react-hooks/exhaustive-deps
  }, []);

  const handleOnChange = async (e) => {
    e.preventDefault();
    setComment(e.target.value);
  };

  const handleComment = async (e) => {
    e.preventDefault();
    let response;
    let commentCountRes;
    const postId = post._id;
    const endPoint = `/api/posts/${postId}/comments`;
    const totalCommentCountEndPoint = `/api/posts/${postId}`;
    const newComment = {
      content: comment,
    };

    try {
      response = await axios.post(endPoint, newComment);
      commentCountRes = await axios.get(totalCommentCountEndPoint);
    } catch (error) {
      console.log({ error });
      setComment([]);
    }

    if (response && response.data) {
      const currentComment = response.data;
      const allComments = [currentComment, ...comments];
      await dispatchPostAction(
        SET_COMMENTS,
        "comments",
        allComments,
        "numComments",
        commentCountRes.data.numComments,
      );
      setComment([]);
    }
  };

  const handleDeleteComment = async (comment) => {
    setComment(comment);
    handleCommentDelete();
  };

  const handleDelete = () => {
    setToDelete(post._id);
    onChange();
  };

  const handleDeleteOk = () => {
    if (deleteModalVisibility === DELETE_MODAL_POST) {
      postDelete(post);
    } else if (deleteModalVisibility === DELETE_MODAL_COMMENT) {
      deleteComment(comment);
    }

    setToDelete("");
    handleCancelPostDelete();
  };

  const deleteComment = async (comment) => {
    let response;
    let commentCountRes;
    const postId = comment.postId;
    const commentId = comment._id;
    if (isAuthenticated && comment.author.id === user.id) {
      const endPoint = `/api/posts/${postId}/comments/${commentId}`;
      const totalCommentCountEndPoint = `/api/posts/${postId}`;

      try {
        response = await axios.delete(endPoint);
        commentCountRes = await axios.get(totalCommentCountEndPoint);
      } catch (error) {
        console.log({ error });
      }
      if (response && response.data) {
        let filterComments = comments.filter(
          (comment) => comment._id !== commentId,
        );

        await dispatchPostAction(
          SET_COMMENTS,
          "comments",
          filterComments,
          "numComments",
          commentCountRes.data.numComments,
        );
      }
    }
  };

  const renderExternalLinks = () => {
    return Object.entries(externalLinks).map(([name, url]) => {
      return (
        url && (
          <a
            href={name === "email" ? `mailto:${url}` : url}
            key={name}
            target="_blank"
            rel="noopener noreferrer"
          >
            <ExternalLinkIcon src={URLS[name]} alt={name} />
          </a>
        )
      );
    });
  };

  const ViewMore = () => (
    <Card.Body className="view-more-wrapper">
      {postId && isAuthenticated ? (
        <div onClick={() => setShowComplete(!showComplete)}>
          {showComplete ? (
            <>
              <IconsContainer>{renderExternalLinks()}</IconsContainer>
              <span className="view-more">{t("post.viewLess")}</span>
            </>
          ) : (
            <span
              id={GTM.post.prefix + GTM.post.viewMore}
              className="view-more"
            >
              {t("post.viewMore")}
            </span>
          )}
        </div>
      ) : (
        <span id={gtmTag("viewMore", GTM.feed.prefix)} className="view-more">
          {t("post.viewMore")}
        </span>
      )}
    </Card.Body>
  );

  const RenderViewMore = () => {
    return !postId && post && isAuthenticated ? (
      <Link
        to={{
          pathname: `/post/${post._id}`,
          state: {
            post: post,
            postId: post._id,
            from: window.location.href,
            user,
          },
        }}
      >
        <ViewMore />
      </Link>
    ) : (
      <>
        {isAuthenticated ? (
          <ViewMore loadContent={showComplete} />
        ) : (
          <Link
            onClick={() =>
              sessionStorage.setItem("postredirect", `/post/${post._id}`)
            }
            to={{
              pathname: LOGIN,
              state: { from: window.location.href },
            }}
          >
            <ViewMore loadContent={showComplete} />
          </Link>
        )}
      </>
    );
  };

  const renderHeader = (
    <Card.Header
      title={
        <div className="title-wrapper">
          <Highlight
            className="author"
            text={post?.author?.name}
            highlight={highlightWords}
          />
          {post?.author?.location?.country ? (
            <div className="location-status">
              <SvgIcon src={statusIndicator} className="status-icon" />
              {buildLocationString(post.author.location)}
            </div>
          ) : (
            ""
          )}
        </div>
      }
      thumb={
        post?.author?.photo ? (
          post.author.photo
        ) : (
          <TextAvatar>{AvatarName}</TextAvatar>
        )
      }
    />
  );

  const renderHeaderWithLink = (
    <Link to={authorProfileLink(post)}>{renderHeader}</Link>
  );

  const renderTags = (
    <Card.Body>
      {post?.types &&
        post?.types.map((tag, idx) => (
          <FilterTag key={idx} disabled={true} selected={false}>
            {t(getOptionText(filters, "type", typeToTag(tag)))}
          </FilterTag>
        ))}
    </Card.Body>
  );

  const renderComments = (
    <Card.Body
      className={`comments-wrapper ${showComments ? "show-comments" : ""}`}
    >
      {isAuthenticated ? (
        <AutoSize
          gtmTag={`${GTM.post.prefix}${GTM.post.writeComment}_${postId}`}
          placeholder={t("comment.writeAComment")}
          onPressEnter={handleComment}
          onChange={handleOnChange}
          value={typeof comment === "string" && comment}
        />
      ) : (
        <div>{t("comment.onlyAuthenticated")}</div>
      )}
      {isAuthenticated ? (
        <>
          <Comments
            comments={comments}
            handleOnChange={handleOnChange}
            deleteComment={handleDeleteComment}
            dispatchPostAction={dispatchPostAction}
            user={user}
          />
          {commentsCount > 5 &&
            (loadMoreComments ? (
              <StyledLoadMoreButton disabled={isLoading} onClick={loadComments}>
                {isLoading ? t("comment.loading") : t("comment.showMore")}
              </StyledLoadMoreButton>
            ) : (
              <StyledLoadMoreButton
                disabled={isLoading}
                onClick={showLessComments}
              >
                {isLoading ? t("comment.loading") : t("comment.showLess")}
              </StyledLoadMoreButton>
            ))}
        </>
      ) : (
        ""
      )}
    </Card.Body>
  );

  const renderSocialIcons = (
    <Card.Body className="content-wrapper">
      <PostSocial
        handlePostLike={handlePostLike}
        url={window.location.href}
        liked={post?.liked}
        postAuthorName={post.author.name}
        postAuthorAvatar={post.author.photo}
        isOwnOrg={
          user?.organisations && isAuthorOrg(user.organisations, post.author)
        }
        authorId={post.author.id}
        postTitle={post?.title}
        postContent={post?.content}
        showComments={showComments}
        numLikes={post?.likesCount}
        numComments={numComments}
        isAuthenticated={isAuthenticated}
        setShowComments={setShowComments}
        setShowShareModal={setShowShareModal}
        id={post?._id}
        user={user}
<<<<<<< HEAD
=======
        gtmPrefix={gtmPrefix || (postId ? GTM.post.prefix : GTM.feed.prefix)}
        postInfo={{
          objective: post.objective,
          tags: post.types,
          location: post.author.location,
        }}
>>>>>>> fb8c715f
      />
    </Card.Body>
  );

  const [showComplete, setShowComplete] = useState(true);

  return (
    <>
      {postId && dispatchPostAction ? (
        //Post in post's page.
        <>
          <StyledPostPagePostCard>
            <div className="card-header">
              {includeProfileLink ? renderHeaderWithLink : renderHeader}
              <div className="card-submenu">
                {isAuthenticated &&
                  user &&
                  (isAuthorUser(user, post) ||
                    (user.organisations &&
                      isAuthorOrg(user.organisations, post.author))) && (
                    <SubMenuButton
                      onSelect={onSelect}
                      onChange={onChange}
                      postId={postId}
                      post={post}
                      user={user}
                    />
                  )}
              </div>
            </div>
            <WhiteSpace size="md" />
            {renderTags}
            <WhiteSpace />
            {renderContent(title, content, highlightWords, showComplete)}
            {fullPostLength > CONTENT_LENGTH ? (
              <RenderViewMore />
            ) : (
              <Card.Body className="view-more-wrapper">
                {renderExternalLinks()}
              </Card.Body>
            )}
            {renderSocialIcons}
            <ShareModal
              showShareModal={showShareModal}
              setShowShareModal={setShowShareModal}
              id={post._id}
              postTitle={post.title}
              postContent={post.content}
            />
            {renderComments}
            <WebModal
              title={t("post.confirm")}
              visible={
                !!deleteModalVisibility &&
                deleteModalVisibility !== DELETE_MODAL_HIDE
              }
              onOk={() => handleDeleteOk()}
              onCancel={handleCancelPostDelete}
              okText={t("post.delete")}
              cancelText={t("post.cancel")}
            >
              {(deleteModalVisibility === DELETE_MODAL_POST && (
                <p>{t("post.deletePostConfirmation")}</p>
              )) || <p>{t("post.deleteCommentConfirmation")}</p>}
            </WebModal>
          </StyledPostPagePostCard>
          <StyledButtonWizard
            nav={<WizardFormNav gtmPrefix={GTM.post.prefix} />}
          />
        </>
      ) : (
        //Post in feed.
        <PostCard>
          <div className="card-header">
            {includeProfileLink ? renderHeaderWithLink : renderHeader}
            <div className="card-submenu">
              {isAuthenticated &&
                user &&
                (isAuthorUser(user, post) ||
                  isAuthorOrg(user.organisations, post.author)) && (
                  <SubMenuButton
                    onChange={handleDelete}
                    onSelect={onSelect}
                    post={post}
                    user={user}
                    postId={postId}
                  />
                )}
            </div>
          </div>
          <WhiteSpace size="md" />
          {renderTags}
          <WhiteSpace />
          {post && isAuthenticated ? (
            <Link
              to={{
                pathname: `/post/${_id}`,
                state: {
                  post: post,
                  postId: _id,
                  from: window.location.href,
                  user,
                },
              }}
            >
              {renderContent(title, content, highlightWords, showComplete)}
            </Link>
          ) : (
            <>
              {/*
                Include hidden link for meta crawler but not on
                profiles to avoid duplicate crawling of same posts
              */}
              {includeProfileLink && (
                <Link to={`/post/${_id}`} style={{ display: "none" }}></Link>
              )}
              {renderContent(title, content, highlightWords, showComplete)}
            </>
          )}
          {fullPostLength > CONTENT_LENGTH ||
            (post?.content?.length > CONTENT_LENGTH ? (
              <RenderViewMore />
            ) : (
              <Card.Body className="view-more-wrapper" />
            ))}
          {renderSocialIcons}
          <ShareModal
            showShareModal={showShareModal}
            setShowShareModal={setShowShareModal}
            id={post._id}
            postTitle={post.title}
            postContent={post.content}
          />
          <WebModal
            title={t("post.confirm")}
            visible={
              !!deleteModalVisibility &&
              deleteModalVisibility !== DELETE_MODAL_HIDE &&
              toDelete === post._id
            }
            onOk={() => handleDeleteOk()}
            onCancel={handleCancelPostDelete}
            okText={t("post.delete")}
            cancelText={t("post.cancel")}
          >
            {deleteModalVisibility === DELETE_MODAL_POST ? (
              <p>{t("post.deletePostConfirmation")}</p>
            ) : (
              <p>{t("post.deleteCommentConfirmation")}</p>
            )}
          </WebModal>
        </PostCard>
      )}
    </>
  );
};

const renderContent = (title, content, highlightWords, showComplete) => {
  let finalContent = content;
  if (finalContent.length > CONTENT_LENGTH && !showComplete) {
    finalContent = `${finalContent.substring(0, CONTENT_LENGTH)} . . .`;
  }
  return (
    <Card.Body className="content-wrapper">
      <Heading level={4} className="h4">
        <Highlight text={title} highlight={highlightWords} />
      </Heading>
      <p className="post-description">
        <Highlight text={finalContent} highlight={highlightWords} />
      </p>
    </Card.Body>
  );
};

const mapStateToProps = ({ session: { isAuthenticated } }) => {
  return {
    isAuthenticated,
  };
};

export default connect(mapStateToProps)(Post);<|MERGE_RESOLUTION|>--- conflicted
+++ resolved
@@ -483,15 +483,12 @@
         setShowShareModal={setShowShareModal}
         id={post?._id}
         user={user}
-<<<<<<< HEAD
-=======
         gtmPrefix={gtmPrefix || (postId ? GTM.post.prefix : GTM.feed.prefix)}
         postInfo={{
           objective: post.objective,
           tags: post.types,
           location: post.author.location,
         }}
->>>>>>> fb8c715f
       />
     </Card.Body>
   );
