--- conflicted
+++ resolved
@@ -121,18 +121,7 @@
                   id={gtmPrefix + filterOps(filter.label, idx)}
                   key={idx}
                   onClick={handleOption(filter.label, value)}
-<<<<<<< HEAD
-                  className={
-                    "tag-selectable " +
-                    ((selectedOptions[filter.label] &&
-                      selectedOptions[filter.label].includes(value)) ||
-                    value.toLowerCase().includes(selectedType?.toLowerCase())
-                      ? "tag-selected"
-                      : "")
-                  }
-=======
                   className={tagClassName}
->>>>>>> 39b556fe
                 >
                   {t(text)}
                 </ButtonTag>
