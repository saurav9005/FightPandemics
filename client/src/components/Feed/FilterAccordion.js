--- conflicted
+++ resolved
@@ -110,18 +110,11 @@
             key={idx}
           >
             {Object.values(filter.options).map(({ text, value }, idx) => {
-              const tagClassName = `tag-selectable ${
-                selectedOptions[filter.label] &&
-                selectedOptions[filter.label].includes(value)
-                  ? "tag-selected"
-                  : ""
-              }`;
               return (
                 <ButtonTag
                   id={gtmPrefix + filterOps(filter.label, idx)}
                   key={idx}
                   onClick={handleOption(filter.label, value)}
-<<<<<<< HEAD
                   className={
                     "tag-selectable " +
                     ((selectedOptions[filter.label] &&
@@ -130,9 +123,6 @@
                       ? "tag-selected"
                       : "")
                   }
-=======
-                  className={tagClassName}
->>>>>>> b478be44
                 >
                   {t(text)}
                 </ButtonTag>
