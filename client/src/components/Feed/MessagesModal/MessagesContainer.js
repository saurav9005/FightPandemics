--- conflicted
+++ resolved
@@ -199,14 +199,11 @@
   :hover {
     color: #939393;
   }
-<<<<<<< HEAD
-=======
 
   svg {
     position: relative;
     top: 0.28rem;
   }
->>>>>>> e4af7278
   span {
     position: relative;
     left: 0.7rem;
@@ -214,12 +211,11 @@
       display: none;
     }
   }
-<<<<<<< HEAD
+
   img,
   span {
     pointer-events: none;
   }
-=======
 
   ${(props) =>
     props.isFromProfile
@@ -247,5 +243,4 @@
         }
       `
       : ""}
->>>>>>> e4af7278
 `;