--- conflicted
+++ resolved
@@ -179,11 +179,8 @@
     });
     return ref.current;
   }
-<<<<<<< HEAD
-=======
 
   const { history, isAuthenticated, user, searchKeywords } = props;
->>>>>>> 5c08e304
 
   const dispatchAction = (type, key, value) =>
     feedDispatch({ type, key, value });
@@ -605,11 +602,8 @@
           obj[item._id] = item;
           return obj;
         }, {});
-<<<<<<< HEAD
         if (Object.keys(postsList).length && page) {
 
-=======
->>>>>>> 5c08e304
         if (postsInState) {
           postsDispatch({
             type: SET_POSTS,
@@ -845,11 +839,7 @@
                 isItemLoaded={isItemLoaded}
                 hasNextPage={loadMore}
                 totalPostCount={totalPostCount}
-<<<<<<< HEAD
                 highlightWords={queryParams.s_keyword}
-=======
-                highlightWords={searchKeyword}
->>>>>>> 5c08e304
                 page={page}
               />
             ) : (
