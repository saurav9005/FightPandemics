import React, { useReducer, useEffect } from "react";
<<<<<<< HEAD
import { useParams } from "react-router-dom";
=======
>>>>>>> b38a5517
import styled from "styled-components";
import axios from "axios";

// Antd
import { Layout, Menu } from "antd";

// Local
import filterOptions from "assets/data/filterOptions";
import FeedWrapper from "components/Feed/FeedWrapper";
import FilterBox from "components/Feed/FilterBox";
import FiltersSidebar from "components/Feed/FiltersSidebar";
import FiltersList from "components/Feed/FiltersList";
import Posts from "components/Feed/Posts";
import CreatePost from "components/CreatePost/CreatePost";
import {
  optionsReducer,
  feedReducer,
  postsReducer,
  postsState,
} from "hooks/reducers/feedReducers";

// ICONS
import SvgIcon from "components/Icon/SvgIcon";
import creatPost from "assets/icons/create-post.svg";
import { ReactComponent as FiltersIcon } from "assets/icons/filters.svg";

// Constants
import { theme, mq } from "constants/theme";
import {
  ADD_OPTION,
  REMOVE_OPTION,
  REMOVE_ALL_OPTIONS,
  TOGGLE_STATE,
  SET_VALUE,
  SET_POSTS,
  FETCH_POSTS,
  ERROR_POSTS,
  SET_LIKE,
} from "hooks/actions/feedActions";
import { LOGIN } from 'templates/RouteWithSubRoutes';

const { black, darkerGray, royalBlue, white, offWhite } = theme.colors;

export const FeedContext = React.createContext();

const { Content, Sider } = Layout;

// feed types
const HELP_TYPE = {
  ALL: "All posts",
  REQUEST: "Requesting help",
  OFFER: "Offering help",
};

const initialState = {
  selectedType: "",
  showFilters: false,
  filterModal: false,
  createPostModal: false,
  activePanel: null,
  location: "",
};

const SiderWrapper = styled(Sider)`
  background-color: ${white};
  height: calc(100vh - 5rem);
  overflow-x: hidden;
  padding-top: 3.3rem;
  position: fixed;
  @media screen and (max-width: ${mq.phone.wide.maxWidth}) {
    display: none;
  }
`;

const FiltersWrapper = styled.div`
  border-top: 0.05rem solid rgba(0, 0, 0, 0.5);
  margin: 0 2rem;
  padding-top: 2rem;
  button {
    align-items: center;
    background-color: transparent;
    border: none;
    color: ${black};
    cursor: pointer;
    display: flex;
    font-family: ${theme.typography.font.family.display};
    font-size: ${theme.typography.size.large};
    font-weight: bold;
    margin-bottom: 1rem;
    padding: 0;
    span {
      align-items: center;
      border: 0.1rem solid ${royalBlue};
      border-radius: 50%;
      color: ${royalBlue};
      display: flex;
      height: 4.2rem;
      justify-content: center;
      margin-right: 1rem;
      width: 4.2rem;
      svg {
        fill: ${royalBlue};
        height: 2rem;
        width: 2rem;
      }
    }
  }
`;

const MenuWrapper = styled(Menu)`
  &.ant-menu {
    .ant-menu-item {
      border-left: 0.5rem solid ${white};
      color: ${darkerGray};
      font-size: ${theme.typography.size.large};
      &:hover {
        color: ${royalBlue};
      }
    }
    .ant-menu-item-selected {
      background-color: transparent;
      border-left: 0.5rem solid ${royalBlue};
      color: ${royalBlue};
      font-weight: bold;
    }
  }
`;

const LayoutWrapper = styled(Layout)`
  @media screen and (max-width: ${mq.phone.wide.maxWidth}) {
    background-color: ${white};
  }
  @media screen and (min-width: ${mq.tablet.narrow.minWidth}) {
    background-color: ${offWhite};
    min-height: calc(100vh - 5rem);
    .create-post,
    .filter-box {
      display: none;
    }
  }
`;

const ContentWrapper = styled(Content)`
  margin: 0;
  @media screen and (min-width: ${mq.tablet.narrow.minWidth}) {
    margin: 3.3rem 8.5rem 3.3rem calc(29rem + 8.5rem);
  }
`;

const HeaderWrapper = styled.div`
  display: none;
  h1 {
    font-size: ${theme.typography.heading.one};
    font-weight: bold;
    margin-top: 0;
  }
  button {
    align-items: center;
    background-color: transparent;
    border: none;
    color: ${black};
    cursor: pointer;
    display: flex;
    font-family: ${theme.typography.font.family.display};
    font-size: ${theme.typography.size.large};
    padding: 0;
    img {
      margin-left: 1.2rem;
      max-height: 4.2rem;
    }
  }
  @media screen and (min-width: ${mq.tablet.narrow.minWidth}) {
    display: flex;
    justify-content: space-between;
  }
`;

<<<<<<< HEAD
const Feed = () => {
  const { id } = useParams();
  const [feedState, feedDispatch] = useReducer(feedReducer, {
    ...initialState,
    createPostModal: id === "create-post",
  });
=======
const Feed = (props) => {
  const [feedState, feedDispatch] = useReducer(feedReducer, initialState);
>>>>>>> b38a5517
  const [selectedOptions, optionsDispatch] = useReducer(optionsReducer, {});
  const [posts, postsDispatch] = useReducer(postsReducer, postsState);
  const {
    filterModal,
    createPostModal,
    activePanel,
    location,
    selectedType,
    showFilters,
  } = feedState;
  const filters = Object.values(filterOptions);

  const dispatchAction = (type, key, value) =>
    feedDispatch({ type, key, value });

  const handleFilterModal = (panelIdx) => (e) => {
    e.preventDefault();
    dispatchAction(TOGGLE_STATE, "filterModal");
    dispatchAction(
      SET_VALUE,
      "activePanel",
      panelIdx > -1 ? `${panelIdx}` : null,
    );
  };

  const handleQuit = (e) => {
    e.preventDefault();
    if (filterModal) {
      dispatchAction(TOGGLE_STATE, "filterModal");
    }

    if (showFilters) {
      dispatchAction(TOGGLE_STATE, "showFilters");
    }

    dispatchAction(SET_VALUE, "location", "");
    dispatchAction(SET_VALUE, "activePanel", null);
    optionsDispatch({ type: REMOVE_ALL_OPTIONS, payload: {} });
  };

  const handleLocation = (value) =>
    dispatchAction(SET_VALUE, "location", value);

  const handleOption = (label, option) => (e) => {
    const options = selectedOptions[label] || [];
    const hasOption = options.includes(option);

    return optionsDispatch({
      type: hasOption ? REMOVE_OPTION : ADD_OPTION,
      payload: { option, label },
    });
  };

  const handleCreatePost = () => {
    dispatchAction(TOGGLE_STATE, "createPostModal");
  };

  const handleChangeType = (e) => {
    const value = HELP_TYPE[e.key];

    if (selectedType !== value) {
      dispatchAction(SET_VALUE, "selectedType", value);

      if (value === HELP_TYPE.ALL) {
        postsDispatch({ type: SET_POSTS, posts: postsState.posts });
      } else {
        const filtered = postsState.posts.filter((item) => item.type === value);

        postsDispatch({ type: SET_POSTS, posts: filtered });
      }
    }
  };

  const handleShowFilters = (e) => {
    dispatchAction(TOGGLE_STATE, "showFilters");
  };

  const handleOnClose = () => {
    dispatchAction(TOGGLE_STATE, "showFilters");
  };

  const handlePostLike = async (postId, liked) => {
    const { history, isAuthenticated, user } = props;

    /* added here because userId not working */
    sessionStorage.removeItem("likePost");

    if (isAuthenticated) {
      const endPoint = `/api/posts/${postId}/likes/${user && user.userId}`;
      let response = {};

      if (user) {
        if (liked) {
          try {
            response = await axios.delete(endPoint);
          } catch (error) {
            console.log({ error });
          }
        } else {
          try {
            response = await axios.put(endPoint);
          } catch (error) {
            console.log({ error });
          }
        }

        if (response.data) {
          postsDispatch({ type: SET_LIKE, postId, count: response.data.likesCount });
        }
      }
    } else {
      sessionStorage.setItem("likePost", postId);
      history.push(LOGIN);
    }
  };

  useEffect(() => {
    const { user } = props;
    const endpoint = `/api/posts${user && user.userId ? `?userId=${user.userId}` : ''}`;

    postsDispatch({ type: FETCH_POSTS });
    axios
      .get(endpoint)
      .then((response) => {
        const posts =  response.data.reduce((obj, item) => ((obj[item._id] = item, obj)), []);

        postsDispatch({ type: SET_POSTS, posts });
      })
      .catch((error) => {
        postsDispatch({ type: ERROR_POSTS });
      })
  }, [ props ]);

  return (
    <FeedContext.Provider
      value={{
        filters,
        filterModal,
        activePanel,
        location,
        dispatchAction,
        selectedOptions,
        handleOption,
        handleFilterModal,
        handleQuit,
        handleLocation,
        handleOnClose,
        showFilters,
        handlePostLike,
      }}
    >
      <FeedWrapper>
        <LayoutWrapper>
          <SiderWrapper
            breakpoint="md"
            className="site-layout-background"
            width={290}
          >
            <div>
              <MenuWrapper
                defaultSelectedKeys={["ALL"]}
                onClick={handleChangeType}
              >
                {Object.keys(HELP_TYPE).map((item, index) => (
                  <Menu.Item key={item}>{HELP_TYPE[item]}</Menu.Item>
                ))}
              </MenuWrapper>
              <FiltersWrapper>
                <button onClick={handleShowFilters}>
                  <span>
                    <FiltersIcon />
                  </span>
                  Filters
                </button>
                <FiltersList />
              </FiltersWrapper>
            </div>
            <FiltersSidebar />
          </SiderWrapper>
          <ContentWrapper>
            <HeaderWrapper>
              <h1>Feed</h1>
              <button onClick={handleCreatePost}>
                Create a post
                <SvgIcon src={creatPost} />
              </button>
            </HeaderWrapper>
            <FilterBox />
            {posts.status === FETCH_POSTS && <div>Loading...</div>}
            {posts.status === ERROR_POSTS && (
              <div>Something went wrong...</div>
            )}
            <Posts filteredPosts={posts.posts} />
            <SvgIcon
              src={creatPost}
              onClick={handleCreatePost}
              className="create-post"
            />
          </ContentWrapper>
        </LayoutWrapper>
        <CreatePost
          onCancel={() => dispatchAction(TOGGLE_STATE, "createPostModal")}
          visible={createPostModal}
        />
      </FeedWrapper>
    </FeedContext.Provider>
  );
};

export default Feed;<|MERGE_RESOLUTION|>--- conflicted
+++ resolved
@@ -1,8 +1,5 @@
 import React, { useReducer, useEffect } from "react";
-<<<<<<< HEAD
 import { useParams } from "react-router-dom";
-=======
->>>>>>> b38a5517
 import styled from "styled-components";
 import axios from "axios";
 
@@ -42,7 +39,7 @@
   ERROR_POSTS,
   SET_LIKE,
 } from "hooks/actions/feedActions";
-import { LOGIN } from 'templates/RouteWithSubRoutes';
+import { LOGIN } from "templates/RouteWithSubRoutes";
 
 const { black, darkerGray, royalBlue, white, offWhite } = theme.colors;
 
@@ -180,17 +177,12 @@
   }
 `;
 
-<<<<<<< HEAD
-const Feed = () => {
+const Feed = (props) => {
   const { id } = useParams();
   const [feedState, feedDispatch] = useReducer(feedReducer, {
     ...initialState,
     createPostModal: id === "create-post",
   });
-=======
-const Feed = (props) => {
-  const [feedState, feedDispatch] = useReducer(feedReducer, initialState);
->>>>>>> b38a5517
   const [selectedOptions, optionsDispatch] = useReducer(optionsReducer, {});
   const [posts, postsDispatch] = useReducer(postsReducer, postsState);
   const {
@@ -298,7 +290,11 @@
         }
 
         if (response.data) {
-          postsDispatch({ type: SET_LIKE, postId, count: response.data.likesCount });
+          postsDispatch({
+            type: SET_LIKE,
+            postId,
+            count: response.data.likesCount,
+          });
         }
       }
     } else {
@@ -309,20 +305,25 @@
 
   useEffect(() => {
     const { user } = props;
-    const endpoint = `/api/posts${user && user.userId ? `?userId=${user.userId}` : ''}`;
+    const endpoint = `/api/posts${
+      user && user.userId ? `?userId=${user.userId}` : ""
+    }`;
 
     postsDispatch({ type: FETCH_POSTS });
     axios
       .get(endpoint)
       .then((response) => {
-        const posts =  response.data.reduce((obj, item) => ((obj[item._id] = item, obj)), []);
+        const posts = response.data.reduce(
+          (obj, item) => ((obj[item._id] = item), obj),
+          [],
+        );
 
         postsDispatch({ type: SET_POSTS, posts });
       })
       .catch((error) => {
         postsDispatch({ type: ERROR_POSTS });
-      })
-  }, [ props ]);
+      });
+  }, [props]);
 
   return (
     <FeedContext.Provider
@@ -380,9 +381,7 @@
             </HeaderWrapper>
             <FilterBox />
             {posts.status === FETCH_POSTS && <div>Loading...</div>}
-            {posts.status === ERROR_POSTS && (
-              <div>Something went wrong...</div>
-            )}
+            {posts.status === ERROR_POSTS && <div>Something went wrong...</div>}
             <Posts filteredPosts={posts.posts} />
             <SvgIcon
               src={creatPost}
