--- conflicted
+++ resolved
@@ -1,34 +1,24 @@
 import React, { useState, useReducer } from "react";
 import { Link } from "react-router-dom";
-<<<<<<< HEAD
 import styled from "styled-components";
 
 // Antd
 import { Layout, Menu } from 'antd';
 
 // Local
-import ButtonModal from "../components/Feed/ButtonModal";
-import filterOptions from "../assets/data/filterOptions";
-import fakePosts from "../assets/data/fakePosts";
-import FeedWrapper from "../components/Feed/FeedWrapper";
-import FilterBox from "../components/Feed/FilterBox";
-import FiltersSidebar from "../components/Feed/FiltersSidebar";
-import FiltersList from "../components/Feed/FiltersList";
-import Posts from "../components/Feed/Posts";
-import { optionsReducer, feedReducer } from "../hooks/reducers/feedReducers";
-
-// Constants
-import { theme, mq } from "../constants/theme";
-import { ROYAL_BLUE, WHITE } from "../constants/colors";
-=======
 import ButtonModal from "components/Feed/ButtonModal";
 import filterOptions from "assets/data/filterOptions";
 import fakePosts from "assets/data/fakePosts";
 import FeedWrapper from "components/Feed/FeedWrapper";
 import FilterBox from "components/Feed/FilterBox";
+import FiltersSidebar from "components/Feed/FiltersSidebar";
+import FiltersList from "components/Feed/FiltersList";
 import Posts from "components/Feed/Posts";
 import { optionsReducer, feedReducer } from "hooks/reducers/feedReducers";
->>>>>>> c54859a9
+
+// Constants
+import { theme, mq } from "constants/theme";
+import { ROYAL_BLUE, WHITE } from "constants/colors";
 import {
   ADD_OPTION,
   REMOVE_OPTION,
@@ -38,14 +28,9 @@
 } from "hooks/actions/feedActions";
 
 // ICONS
-<<<<<<< HEAD
-import SvgIcon from "../components/Icon/SvgIcon";
-import creatPost from "~/assets/icons/create-post.svg";
-import { ReactComponent as FiltersIcon } from "~/assets/icons/filters.svg";
-=======
 import SvgIcon from "components/Icon/SvgIcon";
 import creatPost from "assets/icons/create-post.svg";
->>>>>>> c54859a9
+import { ReactComponent as FiltersIcon } from "assets/icons/filters.svg";
 
 export const FeedContext = React.createContext();
 
@@ -91,6 +76,8 @@
     font-family: ${theme.typography.font.family.display};
     font-size: ${theme.typography.size.large};
     font-weight: bold;
+    margin-bottom: 10px;
+    padding: 0;
 
     span {
       align-items: center;
