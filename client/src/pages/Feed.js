import React, {
  useReducer,
  useEffect,
  useCallback,
  useState,
  useRef,
} from "react";
import { useParams } from "react-router-dom";
import { useSelector, useDispatch } from "react-redux";
import { useTranslation, Trans } from "react-i18next";
import styled from "styled-components";
import axios from "axios";

// Antd
import { Layout, Menu } from "antd";

// Local
import CreatePost from "components/CreatePost/CreatePost";
import ErrorAlert from "components/Alert/ErrorAlert";
import filterOptions from "assets/data/filterOptions";
import FeedWrapper from "components/Feed/FeedWrapper";
import FilterBox from "components/Feed/FilterBox";
import FiltersSidebar from "components/Feed/FiltersSidebar";
import FiltersList from "components/Feed/FiltersList";
import Posts from "components/Feed/Posts";
<<<<<<< HEAD
import { selectOrganisationId } from "reducers/session";
import { selectPosts, postsActions } from "reducers/posts";
=======
import Users from "components/Feed/Users";
import SearchCategories from "components/Input/SearchCategories";
import FeedSearch from "components/Input/FeedSearch";

>>>>>>> 723c18bc
import {
  optionsReducer,
  feedReducer,
  deletePostModalreducer,
  deletePostState,
} from "hooks/reducers/feedReducers";

// ICONS
import { CreatePostIcon } from "../components/Profile/ProfileComponents";
import creatPost from "assets/icons/create-post.svg";
import { ReactComponent as FiltersIcon } from "assets/icons/filters.svg";

// Constants
import { theme, mq } from "constants/theme";
import {
  ADD_OPTION,
  REMOVE_OPTION,
  REMOVE_ALL_OPTIONS,
  TOGGLE_STATE,
  SET_VALUE,
  SET_DELETE_MODAL_VISIBILITY,
  DELETE_MODAL_POST,
  DELETE_MODAL_HIDE,
} from "hooks/actions/feedActions";
import { LOGIN } from "templates/RouteWithSubRoutes";
import GTM from "../constants/gtm-tags";
import TagManager from "react-gtm-module";

export const isAuthorOrg = (organisations, author) => {
  const isValid = organisations?.some(
    (organisation) => organisation.name === author.name,
  );
  return isValid;
};

export const isAuthorUser = (user, post) => {
  return (
    user?._id === post?.author?.id ||
    (user?.id === post?.author?.id &&
      (user.ownUser === undefined || user.ownUser))
  );
};

const gtmTagsMap = {
  ALL: GTM.post.allPost,
  REQUEST: `_${GTM.requestHelp.prefix}`,
  OFFER: `_${GTM.offerHelp.prefix}`,
};

const gtmTag = (tag) => GTM.feed.prefix + tag;

const { black, darkerGray, royalBlue, white, offWhite } = theme.colors;

export const FeedContext = React.createContext();

const { Content, Sider } = Layout;

let HELP_TYPE = {
  ALL: "All posts",
  REQUEST: "Requesting help",
  OFFER: "Offering help",
};

const initialState = {
  selectedType: "ALL",
  showFilters: false,
  filterModal: false,
  showCreatePostModal: false,
  applyFilters: false,
  activePanel: null,
  location: null,
  searchKeyword: "",
  searchCategory: null,
  showSearchCategories: false,
};

const SiderWrapper = styled(Sider)`
  background-color: ${white};
  height: calc(100vh - 5rem);
  overflow-x: hidden;
  padding-top: 3.3rem;
  position: fixed;
  @media screen and (max-width: ${mq.phone.wide.maxWidth}) {
    display: none;
  }
`;

const FiltersWrapper = styled.div`
  border-top: 0.05rem solid rgba(0, 0, 0, 0.5);
  margin: 1.5rem 2rem 0;
  padding-top: 2rem;
  button {
    align-items: center;
    background-color: transparent;
    border: none;
    color: ${black};
    cursor: pointer;
    display: flex;
    width: 100%;
    font-family: ${theme.typography.font.family.display};
    font-size: ${theme.typography.size.large};
    font-weight: bold;
    margin-bottom: 1rem;
    padding: 0;
    span {
      align-items: center;
      border: 0.1rem solid ${royalBlue};
      border-radius: 50%;
      color: ${royalBlue};
      display: flex;
      height: 4.2rem;
      justify-content: center;
      margin-right: 1rem;
      width: 4.2rem;
      pointer-events: none;
      svg {
        fill: ${royalBlue};
        height: 2rem;
        width: 2rem;
        pointer-events: none;
      }
    }
  }
`;

const MenuWrapper = styled(Menu)`
  &.ant-menu {
    .ant-menu-item {
      height: 3rem;
      border-left: 0.5rem solid ${white};
      color: ${darkerGray};
      font-size: ${theme.typography.size.large};
      &:hover {
        color: ${royalBlue};
      }
    }
    .ant-menu-item-selected {
      background-color: transparent;
      border-left: 0.5rem solid ${royalBlue};
      color: ${royalBlue};
      font-weight: bold;
    }
  }
`;

const LayoutWrapper = styled(Layout)`
  @media screen and (max-width: ${mq.phone.wide.maxWidth}) {
    background-color: ${white};
  }
  @media screen and (min-width: ${mq.tablet.narrow.minWidth}) {
    background-color: ${offWhite};
    min-height: calc(100vh - 5rem);
    .create-post,
    .filter-box {
      display: none;
    }
  }
`;

const ContentWrapper = styled(Content)`
  margin: 0 1rem;
  @media screen and (max-width: ${mq.phone.wide.maxWidth}) {
    overflow-x: visible !important;
  }
  @media screen and (min-width: ${mq.tablet.narrow.minWidth}) {
    margin: 3.3rem 8.5rem 3.3rem calc(29rem + 8.5rem);
  }
`;

const HeaderWrapper = styled.div`
  display: none;
  h1 {
    font-size: ${theme.typography.heading.one};
    font-weight: bold;
    margin-top: 0;
  }
  button {
    flex-direction: column;
    align-items: center;
    background-color: transparent;
    border: none;
    color: ${black};
    cursor: pointer;
    display: flex;
    font-family: ${theme.typography.font.family.display};
    font-size: ${theme.typography.size.large};
    padding: 0;
    img {
      margin-left: 1.2rem;
      pointer-events: none;
    }
  }
  @media screen and (min-width: ${mq.tablet.narrow.minWidth}) {
    display: flex;
    justify-content: space-between;
  }
`;
const TabsWrapper = styled(SearchCategories)`
  flex-basis: 100%;
  height: 0;
`;
const MobileSearch = styled.div`
  position: relative;
  z-index: 1;
  margin: 2rem auto 1rem;
  @media screen and (min-width: ${mq.phone.wide.maxWidth}) {
    display: none !important;
  }
`;
export const NoPosts = styled.div`
  text-align: center;
  position: relative;
  top: 2em;
  color: ${theme.colors.orangeRed};
  font-size: 1.2em;
  a {
    color: ${theme.colors.royalBlue};
  }
`;

const PAGINATION_LIMIT = 10;
const ARBITRARY_LARGE_NUM = 10000;

const Feed = (props) => {
  const { t } = useTranslation();
  const dispatch = useDispatch();
  const { id } = useParams();
  const [feedState, feedDispatch] = useReducer(feedReducer, {
    ...initialState,
    showCreatePostModal: id === "create-post",
  });
  const [deleteModal, deleteModalDispatch] = useReducer(
    deletePostModalreducer,
    deletePostState,
  );
  const organisationId = useSelector(selectOrganisationId);
  const [selectedOptions, optionsDispatch] = useReducer(optionsReducer, {});
  const posts = useSelector(selectPosts);
  const [isOnboarding, setOnboarding] = useState(true);
  //react-virtualized loaded rows and row count.
  const [itemCount, setItemCount] = useState(0);
  const [toggleRefetch, setToggleRefetch] = useState(false);
  const [totalPostCount, setTotalPostCount] = useState(ARBITRARY_LARGE_NUM);
  const {
    filterModal,
    showCreatePostModal,
    activePanel,
    location,
    selectedType,
    applyFilters,
    showFilters,
    searchKeyword,
    searchCategory,
    showSearchCategories,
  } = feedState;
  const filters = Object.values(filterOptions);
  const {
    error: postsError,
    isLoading,
    loadMore,
    page,
    posts: postsList,
  } = posts;
  const { deleteModalVisibility } = deleteModal;
  const feedPosts = Object.entries(postsList);
  const prevTotalPostCount = usePrevious(totalPostCount);

  const SEARCH_OPTIONS = [
    { name: "feed.search.options.posts", id: "POSTS", default: true },
    {
      name: "feed.search.options.orgs",
      id: "ORGANISATIONS",
      mobile_display: "feed.search.options.orgsShort",
    },
    { name: "feed.search.options.people", id: "INDIVIDUALS" },
  ];

  function usePrevious(value) {
    const ref = useRef();
    useEffect(() => {
      ref.current = value;
    });
    return ref.current;
  }
  const { history, isAuthenticated, user, searchKeywords } = props;

  const dispatchAction = (type, key, value) =>
    feedDispatch({ type, key, value });

  const handleFilterModal = () => {
    dispatchAction(TOGGLE_STATE, "filterModal");
    dispatchAction(SET_VALUE, "applyFilters", false);
  };

  const refetchPosts = (isLoading, loadMore, softRefresh = false) => {
    if (filterModal) {
      dispatchAction(TOGGLE_STATE, "filterModal");
    }

    if (showFilters) {
      dispatchAction(TOGGLE_STATE, "showFilters");
    }

    if (!softRefresh || Object.keys(selectedOptions).length || location) {
      dispatchAction(SET_VALUE, "applyFilters", true);
      postsDispatch({
        type: RESET_PAGE,
        isLoading,
        loadMore,
        filterType: "",
      });
    } else {
      postsDispatch({ filterType: "" });
    }

    dispatchAction(SET_VALUE, "location", "");
    dispatchAction(SET_VALUE, "activePanel", null);
<<<<<<< HEAD
    dispatch(postsActions.resetPageAction({ isLoading, loadMore }));
=======
>>>>>>> 723c18bc
    optionsDispatch({ type: REMOVE_ALL_OPTIONS, payload: {} });
    if (page === 0) {
      setToggleRefetch(!toggleRefetch);
    }
  };

  const handleQuit = (e) => {
    e.preventDefault();
    refetchPosts(null, null, true);
  };

  const changeHelpType = (selectedValue) => {
    switch (selectedValue) {
      case "INDIVIDUALS":
        HELP_TYPE = {
          ALL: "feed.allPeople",
        };
        break;
      case "ORGANISATIONS":
        HELP_TYPE = {
          ALL: "feed.allOrgs",
        };
        break;
      default:
        HELP_TYPE = {
          ALL: "feed.allPosts",
          REQUEST: "feed.request",
          OFFER: "feed.offer",
        };
        break;
    }
  };

  const handleSearchSubmit = useCallback((selectedValueId) => {
    if (!selectedValueId || selectedValueId != "POSTS")
      handleChangeType({ key: "ALL" });
    dispatchAction(SET_VALUE, "searchCategory", selectedValueId);
    dispatchAction(SET_VALUE, "showSearchCategories", true);
    changeHelpType(selectedValueId);
    refetchPosts();
  });

  const handleSearchClear = useCallback(() => {
    let needRefetch =
      searchKeyword || (searchCategory && searchCategory != "POSTS");
    handleChangeType({ key: "ALL" });
    dispatchAction(SET_VALUE, "searchKeyword", "");
    dispatchAction(SET_VALUE, "searchCategory", null);
    dispatchAction(SET_VALUE, "showSearchCategories", false);
    changeHelpType(null);
    if (needRefetch) refetchPosts();
  });

  const handleMobileSearchSubmit = useCallback(
    (inputValue, selectedValueId) => {
      if (!selectedValueId || selectedValueId != "POSTS")
        handleChangeType({ key: "ALL" });
      dispatchAction(SET_VALUE, "searchCategory", selectedValueId);
      dispatchAction(SET_VALUE, "searchKeyword", inputValue);
      refetchPosts();
    },
  );

  useEffect(() => {
    if (!searchKeywords || !searchKeywords.length) return handleSearchClear();
    dispatchAction(SET_VALUE, "searchKeyword", searchKeywords);
    handleSearchSubmit(searchCategory);
  }, [searchKeywords]); // eslint-disable-line react-hooks/exhaustive-deps

  const handleLocation = (value) => {
    if (applyFilters) {
      dispatch(postsActions.resetPageAction({ filterType: "" }));
    }
    dispatchAction(SET_VALUE, "location", value);
  };

  const handleOption = (label, option) => (e) => {
    const options = selectedOptions[label] || [];
    const hasOption = options.includes(option);
    if (applyFilters) {
      dispatch(postsActions.resetPageAction({ filterType: "" }));
    }
    return optionsDispatch({
      type: hasOption ? REMOVE_OPTION : ADD_OPTION,
      payload: { option, label },
    });
  };

  const handleCreatePost = () => {
    if (isAuthenticated) {
      dispatchAction(TOGGLE_STATE, "showCreatePostModal");
      sessionStorage.removeItem("createPostAttemptLoggedOut");
    } else {
      sessionStorage.setItem("createPostAttemptLoggedOut", true);
      history.push(LOGIN);
    }
  };

  const handleChangeType = (e) => {
    const value = e.key;
    if (selectedType !== value) {
      dispatchAction(SET_VALUE, "selectedType", e.key);
<<<<<<< HEAD
      dispatch(postsActions.resetPageAction({ filterType: value }));
=======
      postsDispatch({ type: RESET_PAGE, filterType: value });
      dispatchAction(SET_VALUE, "applyFilters", true);
>>>>>>> 723c18bc
    }
  };

  const handleShowFilters = (e) => {
    // desktop
    dispatchAction(TOGGLE_STATE, "showFilters");
    dispatchAction(SET_VALUE, "applyFilters", false);
  };

  const handleOnClose = () => {
    dispatchAction(SET_VALUE, "filterModal", false);
    dispatchAction(TOGGLE_STATE, "showFilters");
<<<<<<< HEAD
    dispatch(postsActions.resetPageAction({ filterType: "" }));
    dispatchAction(SET_VALUE, "applyFilters", true);
=======
    if (Object.keys(selectedOptions).length || location) {
      dispatchAction(SET_VALUE, "applyFilters", true);
      postsDispatch({ type: RESET_PAGE, filterType: "" });
    } else {
      postsDispatch({ filterType: "" });
    }
>>>>>>> 723c18bc
  };

  const handlePostDelete = () => {
    deleteModalDispatch({
      type: SET_DELETE_MODAL_VISIBILITY,
      visibility: DELETE_MODAL_POST,
    });
  };

  const handleCancelPostDelete = () => {
    deleteModalDispatch({
      type: SET_DELETE_MODAL_VISIBILITY,
      visibility: DELETE_MODAL_HIDE,
    });
  };

  const loadPosts = useCallback(async () => {
    const filterURL = () => {
      const filterObj = { ...selectedOptions };
      delete filterObj["lookingFor"];
      if (location) filterObj.location = location;
      return Object.keys(filterObj).length === 0
        ? ""
        : `&filter=${encodeURIComponent(JSON.stringify(filterObj))}`;
    };

    const objectiveURL = () => {
      let objective = selectedType;
      if (
        selectedOptions["lookingFor"] &&
        selectedOptions["lookingFor"].length < 2
      ) {
        objective =
          selectedOptions["lookingFor"][0] === "Request Help"
            ? "REQUEST"
            : "OFFER";
      }
      switch (objective) {
        case "REQUEST":
          return "&objective=request";
        case "OFFER":
          return "&objective=offer";
        default:
          return "";
      }
    };

    const searchURL = () => {
      if (searchKeyword)
        return `&keywords=${encodeURIComponent(searchKeyword)}`;
      else return "";
    };

    const limit = PAGINATION_LIMIT;
    const skip = page * limit;
<<<<<<< HEAD
    const baseURL = gePostsBasetUrl(organisationId, limit, skip);
    let endpoint = `${baseURL}${objectiveURL()}${filterURL()}`;
    dispatch(postsActions.fetchPostsBengin());
=======
    let baseURL = `/api/posts?includeMeta=true&limit=${limit}&skip=${skip}`;
    switch (searchCategory) {
      case "POSTS":
        break;
      case "INDIVIDUALS":
        baseURL = `/api/users?includeMeta=true&limit=${limit}&skip=${skip}`;
        break;
      case "ORGANISATIONS":
        baseURL = `/api/organisations/search?includeMeta=true&limit=${limit}&skip=${skip}`;
        break;
      default:
        break;
    }

    let endpoint = `${baseURL}${objectiveURL()}${filterURL()}${searchURL()}`;
    postsDispatch({ type: FETCH_POSTS });

>>>>>>> 723c18bc
    try {
      const {
        data: { data: posts, meta },
      } = await axios.get(endpoint);
      if (searchKeyword) {
        TagManager.dataLayer({
          dataLayer: {
            event: "SEARCH_KEYWORD",
            keyword: searchKeyword,
            category: searchCategory || "POSTS",
            resultsCount: meta.total,
          },
        });
      }
      if (posts.length && meta.total) {
        if (prevTotalPostCount !== meta.total) {
          setTotalPostCount(meta.total);
        }
        if (posts.length < limit) {
          dispatch(postsActions.finishLoadingAction());
        } else if (meta.total === limit) {
          dispatch(postsActions.finishLoadingAction());
        }
        const loadedPosts = posts.reduce((obj, item) => {
          obj[item._id] = item;
          return obj;
        }, {});
        dispatch(
          postsActions.fetchPostsSuccess({
            posts: { ...(postsList || []), ...loadedPosts },
          }),
        );
      } else if (posts) {
        dispatch(
          postsActions.fetchPostsSuccess({
            posts: { ...postsList },
          }),
        );
        dispatch(postsActions.finishLoadingAction());
      } else {
        dispatch(postsActions.finishLoadingAction());
      }
    } catch (error) {
      dispatch(postsActions.fetchPostsError(error));
    }
  }, [
    page,
    organisationId,
    dispatch,
    selectedOptions,
    location,
    selectedType,
    prevTotalPostCount,
    postsList,
  ]); // eslint-disable-line react-hooks/exhaustive-deps

  useEffect(() => {
    if (applyFilters) {
      if (isOnboarding) {
        delete selectedOptions["providers"];
        setOnboarding(false);
      }
      loadPosts();
    }
  }, [selectedOptions, applyFilters, loadPosts]); // eslint-disable-line react-hooks/exhaustive-deps
  useEffect(() => {
    // Onboarding
    if (props.history.location.state) {
      const handleOnboardingOptions = (option, label) => {
        optionsDispatch({
          type: ADD_OPTION,
          payload: { option: option.value, label },
        });
      };

      const {
        postType,
        helpType,
        location,
        providers,
      } = props.history.location.state;
      location && dispatchAction(SET_VALUE, "location", location);
      const getValue = (postType) => {
        switch (postType) {
          case "Requesting help":
            return "OFFER";
          case "Offering help":
            return "REQUEST";
          default:
            return "All";
        }
      };
      const value = getValue(postType);
      if (postType === HELP_TYPE.REQUEST) {
        // requesting help
        handleChangeType({ key: value });
        if (helpType === "medical") {
          let option = filters[2].options[0];
          handleOnboardingOptions(option, "type");
        } else {
          for (let i = 1; i < filters[2].options.length; ++i) {
            let option = filters[2].options[i];
            handleOnboardingOptions(option, "type");
          }
        }
      } else {
        // offering help
        handleChangeType({ key: value });
        if (providers) {
          let organisationFilter = providers.filter(
            (option) => option === "As an Organisation",
          );
          if (organisationFilter.length > 0) {
            for (let i = 1; i < filters[1].options.length; ++i) {
              let option = filters[1].options[i];
              handleOnboardingOptions(option, "providers");
            }
          } else {
            let option = filters[1].options[0];
            handleOnboardingOptions(option, "providers");
          }
        }
      }
    }
    dispatchAction(SET_VALUE, "applyFilters", true);
  }, []); // eslint-disable-line react-hooks/exhaustive-deps

  const isItemLoaded = useCallback((index) => !!feedPosts[index], [feedPosts]);

  const loadNextPage = useCallback(
    ({ stopIndex }) => {
      if (
        !isLoading &&
        loadMore &&
        stopIndex >= feedPosts.length &&
        feedPosts.length
      ) {
        return new Promise((resolve) => {
          dispatch(postsActions.setNextPageAction());
          resolve();
        });
      } else {
        return Promise.resolve();
      }
    },
    [feedPosts.length, isLoading, loadMore], // eslint-disable-line react-hooks/exhaustive-deps
  );

  useEffect(() => {
    setItemCount(loadMore ? feedPosts.length + 1 : feedPosts.length);
  }, [feedPosts.length, loadMore]);

  const postDelete = async (post) => {
    let deleteResponse;
    const endPoint = `/api/posts/${post._id}`;

    if (
      isAuthenticated &&
      user &&
      (isAuthorUser(user, post) || isAuthorOrg(user.organisations, post.author))
    ) {
      try {
        deleteResponse = await axios.delete(endPoint);
        if (deleteResponse && deleteResponse.data.success === true) {
          const allPosts = {
            ...postsList,
          };
          delete allPosts[post._id];

          setTotalPostCount(totalPostCount - 1);
          if (totalPostCount < 10) {
            const isLoading = true;
            const loadMore = false;
            refetchPosts(isLoading, loadMore);
          } else {
            refetchPosts();
          }
        }
        setTotalPostCount(totalPostCount - 1);
      } catch (error) {
        console.log({
          error,
        });
      }
    }
  };

  const emptyFeed = () => Object.keys(postsList).length < 1 && !isLoading;

  return (
    <FeedContext.Provider
      value={{
        filters,
        filterModal,
        activePanel,
        location,
        dispatchAction,
        selectedOptions,
        selectedType,
        handleShowFilters,
        handleOption,
        handleFilterModal,
        handleQuit,
        handleLocation,
        handleOnClose,
        showFilters,
        totalPostCount,
      }}
    >
      <FeedWrapper>
        <LayoutWrapper>
          <SiderWrapper
            breakpoint="md"
            className="site-layout-background"
            width="29rem"
          >
            <>
              <MenuWrapper
                defaultSelectedKeys={["ALL"]}
                selectedKeys={[selectedType]}
                onClick={handleChangeType}
              >
                {Object.keys(HELP_TYPE).map((item, index) => (
                  <Menu.Item key={item} id={gtmTag(gtmTagsMap[item])}>
                    {t(HELP_TYPE[item])}
                  </Menu.Item>
                ))}
              </MenuWrapper>
              <FiltersWrapper>
                <button
                  id={gtmTag(GTM.post.filterPost)}
                  onClick={handleShowFilters}
                >
                  <span>
                    <FiltersIcon />
                  </span>
                  {t("feed.filters.title")}
                </button>
                <FiltersList />
              </FiltersWrapper>
            </>
            <FiltersSidebar
              locationOnly={!(!searchCategory || searchCategory == "POSTS")}
              gtmPrefix={GTM.feed.prefix}
            />
          </SiderWrapper>
          <ContentWrapper>
            <HeaderWrapper empty={emptyFeed()}>
              <TabsWrapper
                options={SEARCH_OPTIONS}
                handleSubmit={handleSearchSubmit}
                showOptions={showSearchCategories}
                displayValue={"name"}
                t={t}
              />
              {(!searchCategory || searchCategory == "POSTS") && (
                <button
                  id={gtmTag(GTM.post.createPost)}
                  onClick={handleCreatePost}
                >
                  {t("post.create")}
                  <CreatePostIcon
                    id={gtmTag(GTM.post.createPost)}
                    src={creatPost}
                  />
                </button>
              )}
            </HeaderWrapper>
<<<<<<< HEAD
            <div>
              <FilterBox gtmPrefix={GTM.feed.prefix} />
            </div>
            <Posts
              isAuthenticated={isAuthenticated}
              filteredPosts={postsList}
              postDelete={postDelete}
              user={user}
              deleteModalVisibility={deleteModalVisibility}
              handlePostDelete={handlePostDelete}
              handleCancelPostDelete={handleCancelPostDelete}
              isNextPageLoading={isLoading}
              loadNextPage={loadNextPage}
              itemCount={itemCount}
              isItemLoaded={isItemLoaded}
              hasNextPage={loadMore}
              totalPostCount={totalPostCount}
            />
            {postsError && (
=======
            <MobileSearch>
              <FeedSearch
                isMobile={true}
                options={SEARCH_OPTIONS}
                isObject={true}
                displayValue={"name"}
                handleMobileSubmit={handleMobileSearchSubmit}
                handleClear={handleSearchClear}
                placeholder={t("feed.search.placeholder")}
                t={t}
              />
            </MobileSearch>
            {
              <div>
                <FilterBox
                  locationOnly={!(!searchCategory || searchCategory == "POSTS")}
                  gtmPrefix={GTM.feed.prefix}
                />
              </div>
            }
            {!searchCategory || searchCategory == "POSTS" ? (
              <Posts
                isAuthenticated={isAuthenticated}
                filteredPosts={postsList}
                handlePostLike={handlePostLike}
                postDelete={postDelete}
                user={user}
                deleteModalVisibility={deleteModalVisibility}
                handlePostDelete={handlePostDelete}
                handleCancelPostDelete={handleCancelPostDelete}
                isNextPageLoading={isLoading}
                loadNextPage={loadNextPage}
                itemCount={itemCount}
                isItemLoaded={isItemLoaded}
                hasNextPage={loadMore}
                totalPostCount={totalPostCount}
                highlightWords={searchKeyword}
              />
            ) : (
              <Users
                isAuthenticated={isAuthenticated}
                filteredUsers={postsList}
                user={user}
                isNextPageLoading={isLoading}
                loadNextPage={loadNextPage}
                itemCount={itemCount}
                isItemLoaded={isItemLoaded}
                hasNextPage={loadMore}
                totalUsersCount={totalPostCount}
                highlightWords={searchKeyword}
              />
            )}
            {status === ERROR_POSTS && (
>>>>>>> 723c18bc
              <ErrorAlert
                message={t([
                  `error.${postsError.message}`,
                  `error.http.${postsError.message}`,
                ])}
              />
            )}

            {emptyFeed() ? (
              <NoPosts>
                <Trans
                  i18nKey={
                    !searchCategory || searchCategory == "POSTS"
                      ? "feed.noResultsPosts"
                      : searchCategory == "INDIVIDUALS"
                      ? "feed.noResultsPeople"
                      : "feed.noResultsOrgs"
                  }
                  components={[
                    <a
                      id={gtmTag(GTM.post.createPost)}
                      onClick={handleCreatePost}
                    />,
                  ]}
                />
              </NoPosts>
            ) : (
              (!searchCategory || searchCategory == "POSTS") && (
                <CreatePostIcon
                  id={gtmTag(GTM.post.createPost)}
                  src={creatPost}
                  onClick={handleCreatePost}
                  className="create-post"
                />
              )
            )}
          </ContentWrapper>
        </LayoutWrapper>
        <CreatePost
          gtmPrefix={GTM.feed.prefix}
          onCancel={() => dispatchAction(TOGGLE_STATE, "showCreatePostModal")}
          loadPosts={refetchPosts}
          visible={showCreatePostModal}
          user={user}
        />
      </FeedWrapper>
    </FeedContext.Provider>
  );
};

const gePostsBasetUrl = (organisationId, limit, skip) => {
  const actorId = organisationId ? `&actorId=${organisationId}` : "";
  return `/api/posts?&includeMeta=true&limit=${limit}&skip=${skip}${actorId}`;
};

export default Feed;<|MERGE_RESOLUTION|>--- conflicted
+++ resolved
@@ -23,15 +23,12 @@
 import FiltersSidebar from "components/Feed/FiltersSidebar";
 import FiltersList from "components/Feed/FiltersList";
 import Posts from "components/Feed/Posts";
-<<<<<<< HEAD
 import { selectOrganisationId } from "reducers/session";
 import { selectPosts, postsActions } from "reducers/posts";
-=======
 import Users from "components/Feed/Users";
 import SearchCategories from "components/Input/SearchCategories";
 import FeedSearch from "components/Input/FeedSearch";
 
->>>>>>> 723c18bc
 import {
   optionsReducer,
   feedReducer,
@@ -337,22 +334,17 @@
 
     if (!softRefresh || Object.keys(selectedOptions).length || location) {
       dispatchAction(SET_VALUE, "applyFilters", true);
-      postsDispatch({
-        type: RESET_PAGE,
-        isLoading,
-        loadMore,
-        filterType: "",
-      });
-    } else {
-      postsDispatch({ filterType: "" });
+      dispatch(
+        postsActions.resetPageAction({
+          isLoading,
+          loadMore,
+          filterType: "",
+        }),
+      );
     }
 
     dispatchAction(SET_VALUE, "location", "");
     dispatchAction(SET_VALUE, "activePanel", null);
-<<<<<<< HEAD
-    dispatch(postsActions.resetPageAction({ isLoading, loadMore }));
-=======
->>>>>>> 723c18bc
     optionsDispatch({ type: REMOVE_ALL_OPTIONS, payload: {} });
     if (page === 0) {
       setToggleRefetch(!toggleRefetch);
@@ -455,12 +447,8 @@
     const value = e.key;
     if (selectedType !== value) {
       dispatchAction(SET_VALUE, "selectedType", e.key);
-<<<<<<< HEAD
       dispatch(postsActions.resetPageAction({ filterType: value }));
-=======
-      postsDispatch({ type: RESET_PAGE, filterType: value });
       dispatchAction(SET_VALUE, "applyFilters", true);
->>>>>>> 723c18bc
     }
   };
 
@@ -473,17 +461,11 @@
   const handleOnClose = () => {
     dispatchAction(SET_VALUE, "filterModal", false);
     dispatchAction(TOGGLE_STATE, "showFilters");
-<<<<<<< HEAD
-    dispatch(postsActions.resetPageAction({ filterType: "" }));
     dispatchAction(SET_VALUE, "applyFilters", true);
-=======
     if (Object.keys(selectedOptions).length || location) {
       dispatchAction(SET_VALUE, "applyFilters", true);
-      postsDispatch({ type: RESET_PAGE, filterType: "" });
-    } else {
-      postsDispatch({ filterType: "" });
-    }
->>>>>>> 723c18bc
+      dispatch(postsActions.resetPageAction({ filterType: "" }));
+    }
   };
 
   const handlePostDelete = () => {
@@ -537,13 +519,15 @@
       else return "";
     };
 
+    const actorURL = () => {
+      if (organisationId) {
+        return `&actorId=${organisationId}`;
+      }
+      return "";
+    };
+
     const limit = PAGINATION_LIMIT;
     const skip = page * limit;
-<<<<<<< HEAD
-    const baseURL = gePostsBasetUrl(organisationId, limit, skip);
-    let endpoint = `${baseURL}${objectiveURL()}${filterURL()}`;
-    dispatch(postsActions.fetchPostsBengin());
-=======
     let baseURL = `/api/posts?includeMeta=true&limit=${limit}&skip=${skip}`;
     switch (searchCategory) {
       case "POSTS":
@@ -557,11 +541,8 @@
       default:
         break;
     }
-
-    let endpoint = `${baseURL}${objectiveURL()}${filterURL()}${searchURL()}`;
-    postsDispatch({ type: FETCH_POSTS });
-
->>>>>>> 723c18bc
+    let endpoint = `${baseURL}${actorURL()}${objectiveURL()}${filterURL()}${searchURL()}`;
+    dispatch(postsActions.fetchPostsBengin());
     try {
       const {
         data: { data: posts, meta },
@@ -609,11 +590,13 @@
     }
   }, [
     page,
-    organisationId,
+    searchCategory,
     dispatch,
     selectedOptions,
     location,
     selectedType,
+    searchKeyword,
+    organisationId,
     prevTotalPostCount,
     postsList,
   ]); // eslint-disable-line react-hooks/exhaustive-deps
@@ -830,27 +813,6 @@
                 </button>
               )}
             </HeaderWrapper>
-<<<<<<< HEAD
-            <div>
-              <FilterBox gtmPrefix={GTM.feed.prefix} />
-            </div>
-            <Posts
-              isAuthenticated={isAuthenticated}
-              filteredPosts={postsList}
-              postDelete={postDelete}
-              user={user}
-              deleteModalVisibility={deleteModalVisibility}
-              handlePostDelete={handlePostDelete}
-              handleCancelPostDelete={handleCancelPostDelete}
-              isNextPageLoading={isLoading}
-              loadNextPage={loadNextPage}
-              itemCount={itemCount}
-              isItemLoaded={isItemLoaded}
-              hasNextPage={loadMore}
-              totalPostCount={totalPostCount}
-            />
-            {postsError && (
-=======
             <MobileSearch>
               <FeedSearch
                 isMobile={true}
@@ -875,7 +837,6 @@
               <Posts
                 isAuthenticated={isAuthenticated}
                 filteredPosts={postsList}
-                handlePostLike={handlePostLike}
                 postDelete={postDelete}
                 user={user}
                 deleteModalVisibility={deleteModalVisibility}
@@ -903,8 +864,7 @@
                 highlightWords={searchKeyword}
               />
             )}
-            {status === ERROR_POSTS && (
->>>>>>> 723c18bc
+            {postsError && (
               <ErrorAlert
                 message={t([
                   `error.${postsError.message}`,
@@ -955,9 +915,4 @@
   );
 };
 
-const gePostsBasetUrl = (organisationId, limit, skip) => {
-  const actorId = organisationId ? `&actorId=${organisationId}` : "";
-  return `/api/posts?&includeMeta=true&limit=${limit}&skip=${skip}${actorId}`;
-};
-
 export default Feed;