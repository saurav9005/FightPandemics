import React, {
  useReducer,
  useEffect,
  useCallback,
  useState,
  useRef,
} from "react";
import { useParams } from "react-router-dom";
import { useTranslation, Trans } from "react-i18next";
import styled from "styled-components";
import axios from "axios";

// Antd
import { Layout, Menu } from "antd";

// Local
import CreatePost from "components/CreatePost/CreatePost";
import ErrorAlert from "components/Alert/ErrorAlert";
import filterOptions from "assets/data/filterOptions";
import FeedWrapper from "components/Feed/FeedWrapper";
import FilterBox from "components/Feed/FilterBox";
import FiltersSidebar from "components/Feed/FiltersSidebar";
import FiltersList from "components/Feed/FiltersList";
import Posts from "components/Feed/Posts";
import Users from "components/Feed/Users";
import SearchCategories from "components/Input/SearchCategories";
import FeedSearch from "components/Input/FeedSearch";

import {
  optionsReducer,
  feedReducer,
  postsReducer,
  postsState,
} from "hooks/reducers/feedReducers";

// ICONS
import { CreatePostIcon } from "../components/Profile/ProfileComponents";
import creatPost from "assets/icons/create-post.svg";
import { ReactComponent as FiltersIcon } from "assets/icons/filters.svg";

// Constants
import { theme, mq } from "constants/theme";
import {
  ADD_OPTION,
  REMOVE_OPTION,
  REMOVE_ALL_OPTIONS,
  TOGGLE_STATE,
  SET_VALUE,
  SET_POSTS,
  FETCH_POSTS,
  ERROR_POSTS,
  NEXT_PAGE,
  SET_PAGE,
  RESET_PAGE,
  SET_LOADING,
  SET_LIKE,
  SET_DELETE_MODAL_VISIBILITY,
  DELETE_MODAL_POST,
  DELETE_MODAL_HIDE,
} from "hooks/actions/feedActions";
import { LOGIN } from "templates/RouteWithSubRoutes";
import GTM from "../constants/gtm-tags";
import TagManager from "react-gtm-module";

export const isAuthorOrg = (organisations, author) => {
  const isValid = organisations?.some(
    (organisation) => organisation.name === author.name,
  );
  return isValid;
};

export const isAuthorUser = (user, post) => {
  return (
    user?._id === post?.author?.id ||
    (user?.id === post?.author?.id &&
      (user.ownUser === undefined || user.ownUser))
  );
};

const gtmTagsMap = {
  ALL: GTM.post.allPost,
  REQUEST: `_${GTM.requestHelp.prefix}`,
  OFFER: `_${GTM.offerHelp.prefix}`,
};

const gtmTag = (tag) => GTM.feed.prefix + tag;

const { black, darkerGray, royalBlue, white, offWhite } = theme.colors;

export const FeedContext = React.createContext();

const { Content, Sider } = Layout;

let HELP_TYPE = {
  ALL: "All posts",
  REQUEST: "Requesting help",
  OFFER: "Offering help",
};

const initialState = {
  selectedType: "ALL",
  showFilters: false,
  filterModal: false,
  showCreatePostModal: false,
  applyFilters: false,
  activePanel: null,
  location: null,
  searchKeyword: "",
  searchCategory: null,
  showSearchCategories: false,
};

const SiderWrapper = styled(Sider)`
  background-color: ${white};
  height: calc(100vh - 5rem);
  overflow-x: hidden;
  padding-top: 3.3rem;
  position: fixed;
  @media screen and (max-width: ${mq.phone.wide.maxWidth}) {
    display: none;
  }
`;

const FiltersWrapper = styled.div`
  border-top: 0.05rem solid rgba(0, 0, 0, 0.5);
  margin: 1.5rem 2rem 0;
  padding-top: 2rem;
  button {
    align-items: center;
    background-color: transparent;
    border: none;
    color: ${black};
    cursor: pointer;
    display: flex;
    width: 100%;
    font-family: ${theme.typography.font.family.display};
    font-size: ${theme.typography.size.large};
    font-weight: bold;
    margin-bottom: 1rem;
    padding: 0;
    span {
      align-items: center;
      border: 0.1rem solid ${royalBlue};
      border-radius: 50%;
      color: ${royalBlue};
      display: flex;
      height: 4.2rem;
      justify-content: center;
      margin-right: 1rem;
      width: 4.2rem;
      pointer-events: none;
      svg {
        fill: ${royalBlue};
        height: 2rem;
        width: 2rem;
        pointer-events: none;
      }
    }
  }
`;

const MenuWrapper = styled(Menu)`
  &.ant-menu {
    .ant-menu-item {
      height: 3rem;
      border-left: 0.5rem solid ${white};
      color: ${darkerGray};
      font-size: ${theme.typography.size.large};
      &:hover {
        color: ${royalBlue};
      }
    }
    .ant-menu-item-selected {
      background-color: transparent;
      border-left: 0.5rem solid ${royalBlue};
      color: ${royalBlue};
      font-weight: bold;
    }
  }
`;

const LayoutWrapper = styled(Layout)`
  @media screen and (max-width: ${mq.phone.wide.maxWidth}) {
    background-color: ${white};
  }
  @media screen and (min-width: ${mq.tablet.narrow.minWidth}) {
    background-color: ${offWhite};
    min-height: calc(100vh - 5rem);
    .create-post,
    .filter-box {
      display: none;
    }
  }
`;

const ContentWrapper = styled(Content)`
  margin: 0 1rem;
  @media screen and (max-width: ${mq.phone.wide.maxWidth}) {
    overflow-x: visible !important;
  }
  @media screen and (min-width: ${mq.tablet.narrow.minWidth}) {
    margin: 3.3rem 8.5rem 3.3rem calc(29rem + 8.5rem);
  }
`;

const HeaderWrapper = styled.div`
  display: none;
  h1 {
    font-size: ${theme.typography.heading.one};
    font-weight: bold;
    margin-top: 0;
  }
  button {
    flex-direction: column;
    align-items: center;
    background-color: transparent;
    border: none;
    color: ${black};
    cursor: pointer;
    display: flex;
    font-family: ${theme.typography.font.family.display};
    font-size: ${theme.typography.size.large};
    padding: 0;
    img {
      margin-left: 1.2rem;
      pointer-events: none;
    }
  }
  @media screen and (min-width: ${mq.tablet.narrow.minWidth}) {
    display: flex;
    justify-content: space-between;
  }
`;
const TabsWrapper = styled(SearchCategories)`
  flex-basis: 100%;
  height: 0;
`;
const MobileSearch = styled.div`
  position: relative;
  z-index: 1;
  margin: 2rem auto 1rem;
  @media screen and (min-width: ${mq.phone.wide.maxWidth}) {
    display: none !important;
  }
`;
export const NoPosts = styled.div`
  text-align: center;
  position: relative;
  top: 2em;
  color: ${theme.colors.orangeRed};
  font-size: 1.2em;
  a {
    color: ${theme.colors.royalBlue};
  }
`;

const buttonPulse = styled.button`
  background-color: rgba(255, 255, 0, 0.4);
  padding: 0 0.2em;
  border-radius: 3em;
  height: 4em;
  position: relative;
  top: 1.3em;
`;
const PAGINATION_LIMIT = 10;
const ARBITRARY_LARGE_NUM = 10000;
const Feed = (props) => {
  const { t } = useTranslation();
  const { id } = useParams();
  const [feedState, feedDispatch] = useReducer(feedReducer, {
    ...initialState,
    showCreatePostModal: id === "create-post",
  });
  const [selectedOptions, optionsDispatch] = useReducer(optionsReducer, {});
  const [posts, postsDispatch] = useReducer(postsReducer, postsState);
  const [isOnboarding, setOnboarding] = useState(true);
  //react-virtualized loaded rows and row count.
  const [itemCount, setItemCount] = useState(0);
  const [toggleRefetch, setToggleRefetch] = useState(false);
  const [totalPostCount, setTotalPostCount] = useState(ARBITRARY_LARGE_NUM);
  const {
    filterModal,
    showCreatePostModal,
    activePanel,
    location,
    selectedType,
    applyFilters,
    showFilters,
    searchKeyword,
    searchCategory,
    showSearchCategories,
  } = feedState;
  const filters = Object.values(filterOptions);
  const {
    error: postsError,
    isLoading,
    loadMore,
    page,
    posts: postsList,
    status,
    deleteModalVisibility,
  } = posts;
  const { history, isAuthenticated, user } = props;
  const feedPosts = Object.entries(postsList);
  const prevTotalPostCount = usePrevious(totalPostCount);

  const SEARCH_OPTIONS = [
    { name: t("feed.search.options.posts"), id: "POSTS", default: true },
    {
      name: t("feed.search.options.orgs"),
      id: "ORGANISATIONS",
      mobile_display: t("feed.search.options.orgsShort"),
    },
    { name: t("feed.search.options.people"), id: "INDIVIDUALS" },
  ];

  function usePrevious(value) {
    const ref = useRef();
    useEffect(() => {
      ref.current = value;
    });
    return ref.current;
  }
<<<<<<< HEAD
=======
  const { history, isAuthenticated, user, searchKeywords } = props;
>>>>>>> 1a53ed03

  const dispatchAction = (type, key, value) =>
    feedDispatch({ type, key, value });

  const handleFilterModal = () => {
    // method for mobile
    dispatchAction(TOGGLE_STATE, "filterModal");
    dispatchAction(SET_VALUE, "applyFilters", false);
    // dispatchAction(
    //   SET_VALUE,
    //   "activePanel",
    //   panelIdx > -1 ? `${panelIdx}` : null,
    // );
  };

  const refetchPosts = (isLoading, loadMore, softRefresh = false) => {
    if (filterModal) {
      dispatchAction(TOGGLE_STATE, "filterModal");
    }

    if (showFilters) {
      dispatchAction(TOGGLE_STATE, "showFilters");
    }

    if (!softRefresh || Object.keys(selectedOptions).length || location) {
      dispatchAction(SET_VALUE, "applyFilters", true);
      postsDispatch({
        type: RESET_PAGE,
        isLoading,
        loadMore,
        filterType: "",
      });
    } else {
      postsDispatch({ filterType: "" });
    }

    dispatchAction(SET_VALUE, "location", "");
    dispatchAction(SET_VALUE, "activePanel", null);
    optionsDispatch({ type: REMOVE_ALL_OPTIONS, payload: {} });
    if (page === 0) {
      setToggleRefetch(!toggleRefetch);
    }
  };

  const handleQuit = (e) => {
    e.preventDefault();
    refetchPosts(null, null, true);
  };

  const changeHelpType = (selectedValue) => {
    switch (selectedValue) {
      case "INDIVIDUALS":
        HELP_TYPE = {
          ALL: t("feed.allPeople"),
        };
        break;
      case "ORGANISATIONS":
        HELP_TYPE = {
          ALL: t("feed.allOrgs"),
        };
        break;
      default:
        HELP_TYPE = {
          ALL: t("feed.allPosts"),
          REQUEST: t("feed.request"),
          OFFER: t("feed.offer"),
        };
        break;
    }
  };

  const handleSearchSubmit = useCallback((selectedValueId) => {
    if (!selectedValueId || selectedValueId != "POSTS")
      handleChangeType({ key: "ALL" });
    dispatchAction(SET_VALUE, "searchCategory", selectedValueId);
    dispatchAction(SET_VALUE, "showSearchCategories", true);
    changeHelpType(selectedValueId);
    refetchPosts();
  });

  const handleSearchClear = useCallback(() => {
    let needRefetch =
      searchKeyword || (searchCategory && searchCategory != "POSTS");
    handleChangeType({ key: "ALL" });
    dispatchAction(SET_VALUE, "searchKeyword", "");
    dispatchAction(SET_VALUE, "searchCategory", null);
    dispatchAction(SET_VALUE, "showSearchCategories", false);
    changeHelpType(null);
    if (needRefetch) refetchPosts();
  });

  const handleMobileSearchSubmit = useCallback(
    (inputValue, selectedValueId) => {
      if (!selectedValueId || selectedValueId != "POSTS")
        handleChangeType({ key: "ALL" });
      dispatchAction(SET_VALUE, "searchCategory", selectedValueId);
      dispatchAction(SET_VALUE, "searchKeyword", inputValue);
      refetchPosts();
    },
  );

  useEffect(() => {
    if (!searchKeywords || !searchKeywords.length) return handleSearchClear();
    dispatchAction(SET_VALUE, "searchKeyword", searchKeywords);
    handleSearchSubmit(searchCategory);
  }, [searchKeywords]); // eslint-disable-line react-hooks/exhaustive-deps

  const handleLocation = (value) => {
    if (applyFilters) {
      postsDispatch({ type: RESET_PAGE, filterType: "" });
    }
    dispatchAction(SET_VALUE, "location", value);
  };

  const handleOption = (label, option) => (e) => {
    const options = selectedOptions[label] || [];
    const hasOption = options.includes(option);
    if (applyFilters) {
      postsDispatch({ type: RESET_PAGE, filterType: "" });
    }
    return optionsDispatch({
      type: hasOption ? REMOVE_OPTION : ADD_OPTION,
      payload: { option, label },
    });
  };

  const handleCreatePost = () => {
    if (isAuthenticated) {
      dispatchAction(TOGGLE_STATE, "showCreatePostModal");
      sessionStorage.removeItem("createPostAttemptLoggedOut");
    } else {
      sessionStorage.setItem("createPostAttemptLoggedOut", true);
      history.push(LOGIN);
    }
  };

  const handleChangeType = (e) => {
    const value = e.key;
    if (selectedType !== value) {
      dispatchAction(SET_VALUE, "selectedType", e.key);
      postsDispatch({ type: RESET_PAGE, filterType: value });
      dispatchAction(SET_VALUE, "applyFilters", true);
    }
  };

  const handleShowFilters = (e) => {
    // desktop
    dispatchAction(TOGGLE_STATE, "showFilters");
    dispatchAction(SET_VALUE, "applyFilters", false);
  };

  const handleOnClose = () => {
    dispatchAction(SET_VALUE, "filterModal", false);
    dispatchAction(TOGGLE_STATE, "showFilters");
    if (Object.keys(selectedOptions).length || location) {
      dispatchAction(SET_VALUE, "applyFilters", true);
      postsDispatch({ type: RESET_PAGE, filterType: "" });
    } else {
      postsDispatch({ filterType: "" });
    }
  };

  const handlePostLike = async (postId, liked, create) => {
    sessionStorage.removeItem("likePost");

    if (isAuthenticated) {
      const endPoint = `/api/posts/${postId}/likes/${user?.id || user?._id}`;
      let response = {};

      if (user) {
        if (liked) {
          try {
            response = await axios.delete(endPoint);
          } catch (error) {
            console.log({ error });
          }
        } else {
          try {
            response = await axios.put(endPoint);
          } catch (error) {
            console.log({ error });
          }
        }

        if (response.data) {
          postsDispatch({
            type: SET_LIKE,
            postId,
            count: response.data.likesCount,
          });
        }
      }
    } else {
      if (create) {
        sessionStorage.setItem("likePost", postId);
        history.push(LOGIN);
      }
    }
  };

  const handlePostDelete = () => {
    postsDispatch({
      type: SET_DELETE_MODAL_VISIBILITY,
      visibility: DELETE_MODAL_POST,
    });
  };

  const handleCancelPostDelete = () => {
    postsDispatch({
      type: SET_DELETE_MODAL_VISIBILITY,
      visibility: DELETE_MODAL_HIDE,
    });
  };

  const loadPosts = useCallback(async () => {
    const filterURL = () => {
      const filterObj = { ...selectedOptions };
      delete filterObj["lookingFor"];
      if (location) filterObj.location = location;
      return Object.keys(filterObj).length === 0
        ? ""
        : `&filter=${encodeURIComponent(JSON.stringify(filterObj))}`;
    };

    const objectiveURL = () => {
      let objective = selectedType;
      if (
        selectedOptions["lookingFor"] &&
        selectedOptions["lookingFor"].length < 2
      ) {
        objective =
          selectedOptions["lookingFor"][0] === "Request Help"
            ? "REQUEST"
            : "OFFER";
      }
      switch (objective) {
        case "REQUEST":
          return "&objective=request";
        case "OFFER":
          return "&objective=offer";
        default:
          return "";
      }
    };

<<<<<<< HEAD
    let postsInState;
    if (props.history.location.state) {
      const { keepPostsState, keepPageState } = history.location.state;
      postsInState = keepPostsState;

      if (keepPageState >= page) {
        postsDispatch({
          type: SET_PAGE,
          page: keepPageState,
        });
      }
    }
=======
    const searchURL = () => {
      if (searchKeyword)
        return `&keywords=${encodeURIComponent(searchKeyword)}`;
      else return "";
    };

>>>>>>> 1a53ed03
    const limit = PAGINATION_LIMIT;
    const skip = page * limit;
    let baseURL = `/api/posts?includeMeta=true&limit=${limit}&skip=${skip}`;
    switch (searchCategory) {
      case "POSTS":
        break;
      case "INDIVIDUALS":
        baseURL = `/api/users?includeMeta=true&limit=${limit}&skip=${skip}`;
        break;
      case "ORGANISATIONS":
        baseURL = `/api/organisations/search?includeMeta=true&limit=${limit}&skip=${skip}`;
        break;
      default:
        break;
    }

    let endpoint = `${baseURL}${objectiveURL()}${filterURL()}${searchURL()}`;
    postsDispatch({ type: FETCH_POSTS });

    try {
      const {
        data: { data: posts, meta },
      } = await axios.get(endpoint);
      if (searchKeyword) {
        TagManager.dataLayer({
          dataLayer: {
            event: "SEARCH_KEYWORD",
            keyword: searchKeyword,
            category: searchCategory || "POSTS",
            resultsCount: meta.total,
          },
        });
      }
      if (posts.length && meta.total) {
        if (prevTotalPostCount !== meta.total) {
          setTotalPostCount(meta.total);
        }
        if (posts.length < limit) {
          postsDispatch({
            type: SET_LOADING,
            isLoading: true,
            loadMore: false,
          });
        } else if (meta.total === limit) {
          postsDispatch({
            type: SET_LOADING,
            isLoading: true,
            loadMore: false,
          });
        }
        const loadedPosts = posts.reduce((obj, item) => {
          obj[item._id] = item;
          return obj;
        }, {});

        if (postsInState) {
          postsDispatch({
            type: SET_POSTS,
            posts: { ...postsInState },
          });
        } else if (postsList) {
          postsDispatch({
            type: SET_POSTS,
            posts: { ...postsList, ...loadedPosts },
          });
        } else {
          postsDispatch({
            type: SET_POSTS,
            posts: { ...loadedPosts },
          });
        }
      } else if (posts) {
        postsDispatch({
          type: SET_POSTS,
          posts: { ...postsList },
        });
        postsDispatch({
          type: SET_LOADING,
          isLoading: false,
          loadMore: false,
        });
      } else {
        postsDispatch({ type: SET_LOADING });
      }
    } catch (error) {
      postsDispatch({ error, type: ERROR_POSTS });
    }
  }, [page, selectedOptions, location, selectedType, applyFilters]); // eslint-disable-line react-hooks/exhaustive-deps

  useEffect(() => {
    if (applyFilters) {
      if (isOnboarding) {
        delete selectedOptions["providers"];
        setOnboarding(false);
      }
      loadPosts();
    }
  }, [selectedOptions, applyFilters, loadPosts]); // eslint-disable-line react-hooks/exhaustive-deps
  useEffect(() => {
    // Onboarding
    if (props.history.location.state) {
      const handleOnboardingOptions = (option, label) => {
        optionsDispatch({
          type: ADD_OPTION,
          payload: { option: option.value, label },
        });
      };

      const {
        postType,
        helpType,
        location,
        providers,
      } = props.history.location.state;
      location && dispatchAction(SET_VALUE, "location", location);
      const getValue = (postType) => {
        switch (postType) {
          case "Requesting help":
            return "OFFER";
          case "Offering help":
            return "REQUEST";
          default:
            return "All";
        }
      };
      const value = getValue(postType);
      if (postType === HELP_TYPE.REQUEST) {
        // requesting help
        handleChangeType({ key: value });
        if (helpType === "medical") {
          let option = filters[2].options[0];
          handleOnboardingOptions(option, "type");
        } else {
          for (let i = 1; i < filters[2].options.length; ++i) {
            let option = filters[2].options[i];
            handleOnboardingOptions(option, "type");
          }
        }
      } else {
        // offering help
        handleChangeType({ key: value });
        if (providers) {
          let organisationFilter = providers.filter(
            (option) => option === "As an Organisation",
          );
          if (organisationFilter.length > 0) {
            for (let i = 1; i < filters[1].options.length; ++i) {
              let option = filters[1].options[i];
              handleOnboardingOptions(option, "providers");
            }
          } else {
            let option = filters[1].options[0];
            handleOnboardingOptions(option, "providers");
          }
        }
      }
    }
    dispatchAction(SET_VALUE, "applyFilters", true);
  }, []); // eslint-disable-line react-hooks/exhaustive-deps

  const isItemLoaded = useCallback((index) => !!feedPosts[index], [feedPosts]);

  const loadNextPage = useCallback(
    ({ stopIndex }) => {
      if (
        !isLoading &&
        loadMore &&
        stopIndex >= feedPosts.length &&
        feedPosts.length
      ) {
        return new Promise((resolve) => {
          postsDispatch({ type: NEXT_PAGE });
          resolve();
        });
      } else {
        return Promise.resolve();
      }
    },
    [feedPosts.length, isLoading, loadMore], // eslint-disable-line react-hooks/exhaustive-deps
  );

  useEffect(() => {
    setItemCount(loadMore ? feedPosts.length + 1 : feedPosts.length);
  }, [feedPosts.length, loadMore]);

  const postDelete = async (post) => {
    let deleteResponse;
    const endPoint = `/api/posts/${post._id}`;

    if (
      isAuthenticated &&
      user &&
      (isAuthorUser(user, post) || isAuthorOrg(user.organisations, post.author))
    ) {
      try {
        deleteResponse = await axios.delete(endPoint);
        if (deleteResponse && deleteResponse.data.success === true) {
          const allPosts = {
            ...postsList,
          };
          delete allPosts[post._id];

          setTotalPostCount(totalPostCount - 1);
          if (totalPostCount < 10) {
            const isLoading = true;
            const loadMore = false;
            refetchPosts(isLoading, loadMore);
          } else {
            refetchPosts();
          }
        }
        setTotalPostCount(totalPostCount - 1);
      } catch (error) {
        console.log({
          error,
        });
      }
    }
  };

  const emptyFeed = () => Object.keys(postsList).length < 1 && !isLoading;

  return (
    <FeedContext.Provider
      value={{
        filters,
        filterModal,
        activePanel,
        location,
        dispatchAction,
        selectedOptions,
        selectedType,
        handleShowFilters,
        handleOption,
        handleFilterModal,
        handleQuit,
        handleLocation,
        handleOnClose,
        showFilters,
        handlePostLike,
        totalPostCount,
      }}
    >
      <FeedWrapper>
        <LayoutWrapper>
          <SiderWrapper
            breakpoint="md"
            className="site-layout-background"
            width="29rem"
          >
            <>
              <MenuWrapper
                defaultSelectedKeys={["ALL"]}
                selectedKeys={[selectedType]}
                onClick={handleChangeType}
              >
                {Object.keys(HELP_TYPE).map((item, index) => (
                  <Menu.Item key={item} id={gtmTag(gtmTagsMap[item])}>
                    {HELP_TYPE[item]}
                  </Menu.Item>
                ))}
              </MenuWrapper>
              <FiltersWrapper>
                <button
                  id={gtmTag(GTM.post.filterPost)}
                  onClick={handleShowFilters}
                >
                  <span>
                    <FiltersIcon />
                  </span>
                  {t("feed.filters.title")}
                </button>
                <FiltersList />
              </FiltersWrapper>
            </>
            <FiltersSidebar
              locationOnly={!(!searchCategory || searchCategory == "POSTS")}
              gtmPrefix={GTM.feed.prefix}
            />
          </SiderWrapper>
          <ContentWrapper>
            <HeaderWrapper empty={emptyFeed()}>
              <TabsWrapper
                options={SEARCH_OPTIONS}
                handleSubmit={handleSearchSubmit}
                showOptions={showSearchCategories}
                displayValue={"name"}
              />
              {(!searchCategory || searchCategory == "POSTS") && (
                <button
                  id={gtmTag(GTM.post.createPost)}
                  onClick={handleCreatePost}
                >
                  {t("post.create")}
                  <CreatePostIcon
                    id={gtmTag(GTM.post.createPost)}
                    src={creatPost}
                  />
                </button>
              )}
            </HeaderWrapper>
<<<<<<< HEAD
            <div>
              <FilterBox gtmPrefix={GTM.feed.prefix} />
            </div>
            <Posts
              isAuthenticated={isAuthenticated}
              filteredPosts={postsList}
              handlePostLike={handlePostLike}
              postDelete={postDelete}
              user={user}
              deleteModalVisibility={deleteModalVisibility}
              handlePostDelete={handlePostDelete}
              handleCancelPostDelete={handleCancelPostDelete}
              isNextPageLoading={isLoading}
              loadNextPage={loadNextPage}
              itemCount={itemCount}
              isItemLoaded={isItemLoaded}
              hasNextPage={loadMore}
              totalPostCount={totalPostCount}
              page={page}
            />
=======
            <MobileSearch>
              <FeedSearch
                isMobile={true}
                options={SEARCH_OPTIONS}
                isObject={true}
                displayValue={"name"}
                handleMobileSubmit={handleMobileSearchSubmit}
                handleClear={handleSearchClear}
                placeholder={t("feed.search.placeholder")}
                t={t}
              />
            </MobileSearch>
            {
              <div>
                <FilterBox
                  locationOnly={!(!searchCategory || searchCategory == "POSTS")}
                  gtmPrefix={GTM.feed.prefix}
                />
              </div>
            }
            {!searchCategory || searchCategory == "POSTS" ? (
              <Posts
                isAuthenticated={isAuthenticated}
                filteredPosts={postsList}
                handlePostLike={handlePostLike}
                postDelete={postDelete}
                user={user}
                deleteModalVisibility={deleteModalVisibility}
                handlePostDelete={handlePostDelete}
                handleCancelPostDelete={handleCancelPostDelete}
                isNextPageLoading={isLoading}
                loadNextPage={loadNextPage}
                itemCount={itemCount}
                isItemLoaded={isItemLoaded}
                hasNextPage={loadMore}
                totalPostCount={totalPostCount}
                highlightWords={searchKeyword}
              />
            ) : (
              <Users
                isAuthenticated={isAuthenticated}
                filteredUsers={postsList}
                user={user}
                isNextPageLoading={isLoading}
                loadNextPage={loadNextPage}
                itemCount={itemCount}
                isItemLoaded={isItemLoaded}
                hasNextPage={loadMore}
                totalUsersCount={totalPostCount}
                highlightWords={searchKeyword}
              />
            )}
>>>>>>> 1a53ed03
            {status === ERROR_POSTS && (
              <ErrorAlert
                message={t([
                  `error.${postsError.message}`,
                  `error.http.${postsError.message}`,
                ])}
              />
            )}

            {emptyFeed() ? (
              <NoPosts>
                <Trans
                  i18nKey={
                    !searchCategory || searchCategory == "POSTS"
                      ? "feed.noResultsPosts"
                      : searchCategory == "INDIVIDUALS"
                      ? "feed.noResultsPeople"
                      : "feed.noResultsOrgs"
                  }
                  components={[
                    <a
                      id={gtmTag(GTM.post.createPost)}
                      onClick={handleCreatePost}
                    />,
                  ]}
                />
              </NoPosts>
            ) : (
              (!searchCategory || searchCategory == "POSTS") && (
                <CreatePostIcon
                  id={gtmTag(GTM.post.createPost)}
                  src={creatPost}
                  onClick={handleCreatePost}
                  className="create-post"
                />
              )
            )}
          </ContentWrapper>
        </LayoutWrapper>
        <CreatePost
          gtmPrefix={GTM.feed.prefix}
          onCancel={() => dispatchAction(TOGGLE_STATE, "showCreatePostModal")}
          loadPosts={refetchPosts}
          visible={showCreatePostModal}
          user={user}
        />
      </FeedWrapper>
    </FeedContext.Provider>
  );
};

export default Feed;<|MERGE_RESOLUTION|>--- conflicted
+++ resolved
@@ -300,7 +300,6 @@
     status,
     deleteModalVisibility,
   } = posts;
-  const { history, isAuthenticated, user } = props;
   const feedPosts = Object.entries(postsList);
   const prevTotalPostCount = usePrevious(totalPostCount);
 
@@ -321,10 +320,8 @@
     });
     return ref.current;
   }
-<<<<<<< HEAD
-=======
+
   const { history, isAuthenticated, user, searchKeywords } = props;
->>>>>>> 1a53ed03
 
   const dispatchAction = (type, key, value) =>
     feedDispatch({ type, key, value });
@@ -570,7 +567,6 @@
       }
     };
 
-<<<<<<< HEAD
     let postsInState;
     if (props.history.location.state) {
       const { keepPostsState, keepPageState } = history.location.state;
@@ -583,14 +579,13 @@
         });
       }
     }
-=======
+
     const searchURL = () => {
       if (searchKeyword)
         return `&keywords=${encodeURIComponent(searchKeyword)}`;
       else return "";
     };
 
->>>>>>> 1a53ed03
     const limit = PAGINATION_LIMIT;
     const skip = page * limit;
     let baseURL = `/api/posts?includeMeta=true&limit=${limit}&skip=${skip}`;
@@ -892,28 +887,6 @@
                 </button>
               )}
             </HeaderWrapper>
-<<<<<<< HEAD
-            <div>
-              <FilterBox gtmPrefix={GTM.feed.prefix} />
-            </div>
-            <Posts
-              isAuthenticated={isAuthenticated}
-              filteredPosts={postsList}
-              handlePostLike={handlePostLike}
-              postDelete={postDelete}
-              user={user}
-              deleteModalVisibility={deleteModalVisibility}
-              handlePostDelete={handlePostDelete}
-              handleCancelPostDelete={handleCancelPostDelete}
-              isNextPageLoading={isLoading}
-              loadNextPage={loadNextPage}
-              itemCount={itemCount}
-              isItemLoaded={isItemLoaded}
-              hasNextPage={loadMore}
-              totalPostCount={totalPostCount}
-              page={page}
-            />
-=======
             <MobileSearch>
               <FeedSearch
                 isMobile={true}
@@ -951,6 +924,7 @@
                 hasNextPage={loadMore}
                 totalPostCount={totalPostCount}
                 highlightWords={searchKeyword}
+                page={page}
               />
             ) : (
               <Users
@@ -966,7 +940,6 @@
                 highlightWords={searchKeyword}
               />
             )}
->>>>>>> 1a53ed03
             {status === ERROR_POSTS && (
               <ErrorAlert
                 message={t([
