--- conflicted
+++ resolved
@@ -295,36 +295,21 @@
   };
 
   useEffect(() => {
-<<<<<<< HEAD
     const { user } = props;
     const endpoint = `/api/posts${user && user.userId ? `?userId=${user.userId}` : ''}`;
-
-    postsDispatch({ type: FETCH_POSTS });
-    axios.get(endpoint)
-      .then(response => {
-        var posts =  response.data.reduce((obj, item) => ((obj[item._id] = item, obj)), []);
-
-        postsDispatch({ type: SET_POSTS, posts });
-=======
-    /* Add userId when user is logged */
-    const endpoint = "/api/posts"; // ?userId=xxxxxxxxx
 
     postsDispatch({ type: FETCH_POSTS });
     axios
       .get(endpoint)
       .then((response) => {
-        postsDispatch({ type: SET_POSTS, posts: response.data });
->>>>>>> 388baa63
+        var posts =  response.data.reduce((obj, item) => ((obj[item._id] = item, obj)), []);
+
+        postsDispatch({ type: SET_POSTS, posts });
       })
       .catch((error) => {
         postsDispatch({ type: ERROR_POSTS });
-<<<<<<< HEAD
       })
   }, [ props ]);
-=======
-      });
-  }, []);
->>>>>>> 388baa63
 
   return (
     <FeedContext.Provider
