--- conflicted
+++ resolved
@@ -47,8 +47,7 @@
   }
 `;
 
-<<<<<<< HEAD
-const StyledWelcome = styled(Heading)`
+const StyledWelcome = styled.h2`
     font-size: ${theme.typography.heading.three};
     text-align: left;
     margin: 0 0 7rem 0;
@@ -73,16 +72,6 @@
   @media only screen and (min-width: ${mq.desktop.medium.minWidth}) {  
     font-size: 6rem;
   }
-=======
-const StyledWelcome = styled.h2`
-  font-family: ${theme.typography.font.family.display}, sans-serif;
-  font-size: ${theme.typography.size.large};
-  font-style: normal;
-  font-weight: 300;
-  line-height: 3rem;
-  margin: 2.5rem auto 0;
-  text-align: center;
->>>>>>> 657b0c19
 `;
 
 
