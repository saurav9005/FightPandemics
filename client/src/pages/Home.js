--- conflicted
+++ resolved
@@ -24,13 +24,8 @@
   }
 
   @media screen and (min-width: ${mq.tablet.narrow.minWidth}) {
-<<<<<<< HEAD
-    background-color: ${royalBlue};
-    border-radius: 1rem;
-=======
     background-image: ${theme.backgrounds.primary};
     border-radius: 3px;
->>>>>>> 0fddc76a
     display: flex;
     flex-direction: column;
     justify-content: space-around;
