--- conflicted
+++ resolved
@@ -271,52 +271,7 @@
               control={control}
               onChange={([event]) => event.target.checked}
             />
-<<<<<<< HEAD
-            <span style={globalText}>We are a global organisation</span>
-=======
             <span style={globalText}>{t("profile.org.globalOrg")}</span>
-            <InputGroup>
-              <Label
-                style={styleLabel}
-                label={"* " + t("profile.org.seeking")}
-              />
-              <Controller
-                as={CheckboxGroup}
-                control={control}
-                defaultValue={false}
-                label={t("profile.org.volunteers")}
-                name="needs.volunteers"
-                onChange={([event]) => event.target.checked}
-              />
-              <Controller
-                as={CheckboxGroup}
-                control={control}
-                defaultValue={false}
-                label={t("profile.org.donations")}
-                name="needs.donations"
-                onChange={([event]) => event.target.checked}
-              />
-              <Controller
-                as={CheckboxGroup}
-                control={control}
-                defaultValue={false}
-                label={t("profile.org.staff")}
-                name="needs.staff"
-                onChange={([event]) => event.target.checked}
-              />
-              <Controller
-                as={CheckboxGroup}
-                control={control}
-                defaultValue={false}
-                label={t("profile.org.other")}
-                name="needs.other"
-                onChange={([event]) => event.target.checked}
-              />
-            </InputGroup>
-            <span style={errorStyles}>
-              {errors.needs && t("error.selectOneOption")}
-            </span>
->>>>>>> 8f31700e
           </InputWrapper>
           <WhiteSpace />
           <InputWrapper>
@@ -373,13 +328,16 @@
           <Flex direction="column" align="start">
             <InputWrapper>
               <InputGroup>
-                <Label style={styleLabel} label="* We are here to request" />
+                <Label
+                  style={styleLabel}
+                  label={"* " + t("profile.org.seeking")}
+                />
                 <Controller
                   as={CheckboxGroup}
                   control={control}
                   defaultValue={false}
                   label="Donations"
-                  name="needs.donations"
+                  label={t("profile.org.donations")}
                   onChange={([event]) => event.target.checked}
                 />
                 <Controller
@@ -387,7 +345,7 @@
                   control={control}
                   defaultValue={false}
                   label="Volunteers"
-                  name="needs.volunteers"
+                  label={t("profile.org.volunteers")}
                   onChange={([event]) => event.target.checked}
                 />
                 <Controller
@@ -395,7 +353,7 @@
                   control={control}
                   defaultValue={false}
                   label="Staff"
-                  name="needs.staff"
+                  label={t("profile.org.staff")}
                   onChange={([event]) => event.target.checked}
                 />
                 <Controller
@@ -419,7 +377,7 @@
                   control={control}
                   defaultValue={false}
                   label="Others"
-                  name="needs.other"
+                  label={t("profile.org.other")}
                   onChange={([event]) => {
                     setNeedsOtherCheckbox(!needsOtherCheckbox);
                     return event.target.checked;
