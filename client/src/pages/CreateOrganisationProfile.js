--- conflicted
+++ resolved
@@ -394,11 +394,7 @@
             primary="true"
             onClick={handleSubmit(onFormSubmit)}
             style={{ fontWeight: "normal" }}
-<<<<<<< HEAD
-            disabled={!(privacy && conditions && validEmail && location)}
-=======
-            disabled={!(privacy && conditions && validateEmail(email))}
->>>>>>> 31f70d43
+            disabled={!(privacy && conditions && validateEmail(email) && location)}
             id={
               GTM.organisation.createOrgProfPrefix + GTM.profile.createProfile
             }
