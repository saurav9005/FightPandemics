import { Flex, WhiteSpace } from "antd-mobile";
import React, { useReducer, useState } from "react";
import { Link } from "react-router-dom";
import { useForm, Controller } from "react-hook-form";
import createOrganisationProfile from "assets//data/createOrganisationProfile";
import Marker from "assets/create-profile-images/location-marker.svg";
import Heading from "components/Typography/Heading";
import Input from "components/Input/BaseInput";
import InputError from "components/Input/InputError";
import Select from "components/Input/Select";
import SubmitButton from "components/Button/SubmitButton";
import Label from "components/Input/Label";
import StyledCheckbox from "components/Input/Checkbox";
import LocationInput from "components/Input/LocationInput";
import PrivacyPolicyContent from "components/PolicyPages/PrivacyPolicyContent";
import TermsConditionsContent from "components/PolicyPages/TermsConditionsContent";
import PolicyModal from "components/PolicyPages/PolicyModal";
import Checkbox from "components/Input/Checkbox";
import createOrganisationSvg from "assets/icons/create-organisation.svg";
import { connect } from "react-redux";
import { theme } from "constants/theme";
import { StyledForm } from "../components/CreatePost/StyledCreatePost";
import ErrorAlert from "components/Alert/ErrorAlert";
import { validateEmail } from "utils/validators";
import {
  Main,
  SvgContainer,
  FormContainer,
  InputWrapper,
  InputGroup,
  CheckboxContainer,
  styleLabel,
  styleInput,
  globalText,
  errorStyles,
} from "components/OrganisationProfile/CreateProfileComponents";
import {
  CREATE_Organisation,
  CREATE_Organisation_ERROR,
} from "hooks/actions/organisationActions";
import {
  createOrganisationFormReducer,
  initialState,
} from "hooks/reducers/organisationReducers";
import { validateEmail } from "../utils/validators";
import axios from "axios";
import { inlineLabelStyles } from "constants/formStyles";
import styled from "styled-components";
import GTM from "constants/gtm-tags";

const StyledUnderlineLink = styled.a`
  text-decoration-line: underline;
`;

const { type, industry } = createOrganisationProfile;

const CheckboxGroup = ({
  defaultValue,
  description,
  label,
  name,
  onChange,
}) => {
  return (
    <CheckboxContainer>
      <Checkbox
        defaultValue={defaultValue}
        color={theme.colors.royalBlue}
        id={name}
        name={name}
        size={theme.typography.size.xxlarge}
        onChange={onChange}
      />
      <Flex direction="column" align="start">
        <Label htmlFor={name} style={inlineLabelStyles} label={label} />
        {description && <span>{description}</span>}
      </Flex>
    </CheckboxContainer>
  );
};

const CreateOrgProfile = (props) => {
  const {
    clearError,
    register,
    handleSubmit,
    control,
    errors,
    setError,
  } = useForm({
    mode: "change",
  });

  const [
    createOrganisationFormState,
    createOrganisationFormDispatch,
  ] = useReducer(createOrganisationFormReducer, initialState);

  const [location, setLocation] = useState(null);
  const [privacy, setPrivacy] = useState("");
  const [conditions, setConditions] = useState("");
  const [validEmail, setValid] = useState(false);
  const [email, setEmail] = useState("");
  const [privacyPolicyModalVisible, setPrivacyPolicyModalVisible] = useState(
    false,
  );
  const [
    termsConditionsModalVisible,
    setTermsConditionsModalVisible,
  ] = useState(false);

  const handleLocationChange = (location) => {
    setLocation(location);
    clearError("location");
  };
  const handleInputChangePrivacy = (e) => {
    setPrivacy(e.target.checked);
  };
  const handleInputChangeConditions = (e) => {
    setConditions(e.target.checked);
  };
  const handleInputChangeEmail = (e) => {
    setEmail(e.target.value);
    setValid(e.target.checkValidity());
  };

  const showPrivacyPolicyModal = (e) => {
    e.preventDefault();
    setPrivacyPolicyModalVisible(true);
  };
  const hidePrivacyPolicyModal = () => {
    setPrivacyPolicyModalVisible(false);
  };

  const showTermsConditionsModal = (e) => {
    e.preventDefault();
    setTermsConditionsModalVisible(true);
  };
  const hideTermsConditionsModal = () => {
    setTermsConditionsModalVisible(false);
  };

  const onFormSubmit = async (formData) => {
    if (!privacy) {
      return createOrganisationFormDispatch({
        type: CREATE_Organisation_ERROR,
        error: `You must agree to our privacy policy before proceeding`,
      });
    } else if (!conditions) {
      return createOrganisationFormDispatch({
        type: CREATE_Organisation_ERROR,
        error: `You must agree to our terms and conditions before proceeding`,
      });
    } else {
      if (props.user) {
        if (!location) {
          // all location objects should have address (+coordinates), others optional
          return setError(
            "location",
            "required",
            "Address is required. Please enter your address and select it from the drop-down",
          );
        }
        createOrganisationFormDispatch({ type: CREATE_Organisation });
        try {
          formData.location = location;

          const res = await axios.post("/api/organisations", formData);
          if (res) {
            props.history.push("/create-organisation-complete", {
              orgId: res.data._id,
            });
          }
        } catch (err) {
          const message = err.response?.data?.message || err.message;
          createOrganisationFormDispatch({
            type: CREATE_Organisation_ERROR,
            error: `Creating organisation failed, reason: ${message}`,
          });
        }
      } else {
        return createOrganisationFormDispatch({
          type: CREATE_Organisation_ERROR,
          error: `You must be logged in to create an organisation profile`,
        });
      }
    }
  };

  return (
    <Main>
      <SvgContainer>
        <img src={createOrganisationSvg} alt="create organisation" />
      </SvgContainer>
      <FormContainer>
        <Heading className="h4" level={4}>
          Create Organisation Profile
        </Heading>
        {createOrganisationFormState.error && (
          <ErrorAlert
            message={createOrganisationFormState.error}
            type="error"
          />
        )}
        <WhiteSpace />
        <StyledForm onSubmit={handleSubmit(onFormSubmit)}>
          <InputWrapper>
            <Label style={styleLabel} label="* Organisation Name" />
            <Input
              type="text"
              required
              placeholder=""
              onChange={(name) => name}
              style={styleInput}
              ref={register({
                required: "Organisation name is required",
                maxLength: {
                  value: 60,
                  message: "Max. 60 characters",
                },
              })}
              name="name"
            />
            <span style={errorStyles}>{errors.name?.message}</span>
          </InputWrapper>
          <WhiteSpace />
          <WhiteSpace />
          <InputWrapper>
            <Label style={styleLabel} label="* Organisation Contact E-mail" />
            <Input
              type="email"
              required
              placeholder=""
              onChange={handleInputChangeEmail}
              style={styleInput}
              name="email"
              ref={register({
                required: "Email is required",
                validate: (email) => validateEmail(email) || "Invalid email",
                maxLength: {
<<<<<<< HEAD
                  value: 200,
                  message: "Max. 200 characters",
=======
                  value: 50,
                  message: "Max. 50 characters",
>>>>>>> 7379014a
                },
                validate: (email) => validateEmail(email) || "Invalid email",
              })}
            />
            {validEmail || errors.email || email === "" ? (
              ""
            ) : (
              <InputError>Email is invalid</InputError>
            )}
            <span style={errorStyles}>{errors.email?.message}</span>
          </InputWrapper>
          <WhiteSpace />
          <WhiteSpace />
          <InputWrapper>
            <Label
              style={styleLabel}
              htmlFor="location"
              icon={Marker}
              label="Address"
            />
            <LocationInput
              formError={errors.location}
              location={location}
              onLocationChange={handleLocationChange}
            />
          </InputWrapper>
          <WhiteSpace />
          <WhiteSpace />
          <InputWrapper>
            <Controller
              as={StyledCheckbox}
              name="global"
              control={control}
              onChange={([event]) => event.target.checked}
            />
            <span style={globalText}>We are a global organisation</span>
            <InputGroup>
              <Label style={styleLabel} label="* What are you looking for" />
              <Controller
                as={CheckboxGroup}
                control={control}
                defaultValue={false}
                label="Volunteers"
                name="needs.volunteers"
                onChange={([event]) => event.target.checked}
              />
              <Controller
                as={CheckboxGroup}
                control={control}
                defaultValue={false}
                label="Donations"
                name="needs.donations"
                onChange={([event]) => event.target.checked}
              />
              <Controller
                as={CheckboxGroup}
                control={control}
                defaultValue={false}
                label="Staff"
                name="needs.staff"
                onChange={([event]) => event.target.checked}
              />
              <Controller
                as={CheckboxGroup}
                control={control}
                defaultValue={false}
                label="Others"
                name="needs.other"
                onChange={([event]) => event.target.checked}
              />
            </InputGroup>
            <span style={errorStyles}>
              {errors.needs && "Please select at least one option"}
            </span>
          </InputWrapper>
          <WhiteSpace />
          <WhiteSpace />
          <InputWrapper>
            <Label style={styleLabel} label="* Type and Industry" />
          </InputWrapper>
          <div className="settings">
            <Controller
              as={
                <Select defaultValue="Type">
                  {type.options.map((option, i) => (
                    <Select.Option key={i} value={option.text}>
                      {option.text}
                    </Select.Option>
                  ))}
                </Select>
              }
              control={control}
              name="type"
              rules={{ required: true }}
              onClick={(event) => event.target.innerText}
            />
            <Controller
              as={
                <Select defaultValue="Industry">
                  {industry.options.map((option, i) => (
                    <Select.Option key={i} value={option.text}>
                      {option.text}
                    </Select.Option>
                  ))}
                </Select>
              }
              name="industry"
              rules={{ required: true }}
              control={control}
              onClick={(event) => event.target.innerText}
            />
            <span style={errorStyles}>
              {errors.type || errors.industry
                ? "Please select organisation type and industry from dropdown"
                : ""}
            </span>
            <WhiteSpace />
            <WhiteSpace />
          </div>
          <InputWrapper>
            <Label style={styleLabel} label="" />
            <StyledCheckbox
              style={{ fontSize: "1.2rem" }}
              value="I agree to the Privacy Policy"
              onChange={handleInputChangePrivacy}
            >
              By signing up, I agree to the{" "}
              <StyledUnderlineLink onClick={showPrivacyPolicyModal}>
                Privacy Policy
              </StyledUnderlineLink>
            </StyledCheckbox>
            <WhiteSpace />
            <Label style={styleLabel} label="" />
            <StyledCheckbox
              style={{ fontSize: "1.2rem" }}
              value="I agree to the Terms and Conditions"
              onChange={handleInputChangeConditions}
            >
              By signing up, I agree to the{" "}
              <StyledUnderlineLink onClick={showTermsConditionsModal}>
                Terms and Conditions
              </StyledUnderlineLink>
            </StyledCheckbox>
          </InputWrapper>
          <WhiteSpace />
          <WhiteSpace />
          <SubmitButton
            primary="true"
            onClick={handleSubmit(onFormSubmit)}
            style={{ fontWeight: "normal" }}
            disabled={!(privacy && conditions && validateEmail(email))}
            id={
              GTM.organisation.createOrgProfPrefix + GTM.profile.createProfile
            }
          >
            {createOrganisationFormState.loading
              ? "Creating Profile..."
              : "Create Profile"}
          </SubmitButton>
        </StyledForm>
        <WhiteSpace />
      </FormContainer>
      <PolicyModal
        title="Privacy Policy"
        visible={privacyPolicyModalVisible}
        handleHideModal={hidePrivacyPolicyModal}
      >
        <PrivacyPolicyContent />
      </PolicyModal>
      <PolicyModal
        title={`Terms & Conditions`}
        visible={termsConditionsModalVisible}
        handleHideModal={hideTermsConditionsModal}
      >
        <TermsConditionsContent />
      </PolicyModal>
    </Main>
  );
};

const mapStateToProps = ({ session }) => {
  return {
    user: session.user,
  };
};

export default connect(mapStateToProps)(CreateOrgProfile);<|MERGE_RESOLUTION|>--- conflicted
+++ resolved
@@ -238,13 +238,8 @@
                 required: "Email is required",
                 validate: (email) => validateEmail(email) || "Invalid email",
                 maxLength: {
-<<<<<<< HEAD
-                  value: 200,
-                  message: "Max. 200 characters",
-=======
                   value: 50,
                   message: "Max. 50 characters",
->>>>>>> 7379014a
                 },
                 validate: (email) => validateEmail(email) || "Invalid email",
               })}
@@ -252,8 +247,8 @@
             {validEmail || errors.email || email === "" ? (
               ""
             ) : (
-              <InputError>Email is invalid</InputError>
-            )}
+                <InputError>Email is invalid</InputError>
+              )}
             <span style={errorStyles}>{errors.email?.message}</span>
           </InputWrapper>
           <WhiteSpace />
