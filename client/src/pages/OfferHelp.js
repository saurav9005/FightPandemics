--- conflicted
+++ resolved
@@ -1,12 +1,7 @@
 import React, { useState } from "react";
-<<<<<<< HEAD
-import { Form } from "react-bootstrap";
 import { withRouter, Link } from "react-router-dom";
 import { Button } from "grommet";
 import styled from "styled-components";
-=======
-import { withRouter } from "react-router-dom";
->>>>>>> 16f11bac
 
 import Title from "../components/Typography/Title";
 import { asyncGetGeoLocation } from "../utils/geolocation";
@@ -17,28 +12,25 @@
   WizardStep,
   WizardNav,
 } from "../components/StepWizard";
-<<<<<<< HEAD
 import { theme } from "../constants/theme";
-=======
 import TextInput from "../components/Input/TextInput";
-import SubmitButton from "../components/Button/SubmitButton";
->>>>>>> 16f11bac
+// import SubmitButton from "../components/Button/SubmitButton";
 
 const INITIAL_STATE = {
   answers: [],
 };
 
-const FormGroup = styled(Form.Group)`
+const FormGroup = styled.div`
   display: flex;
   color: ${theme.colors.primary};
   flex-flow: column wrap;
 `;
 
-const FormLabel = styled(Form.Label)`
+const FormLabel = styled.label`
   ${theme.form.label}
 `;
 
-const UserEmailField = styled(Form.Control)`
+const UserEmailField = styled(TextInput)`
   ${theme.form.input}
   border-color: ${theme.colors.primary};
   border-width: 0 0 1px 0;
@@ -158,7 +150,6 @@
     <WizardStep>
       <WizardProgress className="text-primary">
         Question {props.currentStep} / {props.totalSteps}
-<<<<<<< HEAD
       </WizardProgress>
       <StepTitle>What is your email address?</StepTitle>
       <div style={{ marginRight: "50px", marginBottom: "20px" }}>
@@ -172,25 +163,14 @@
             value={email}
           />
         </FormGroup>
-=======
-      </h5>
-      <Title className="mb-5">What is your email address?</Title>
-      <div style={{ marginRight: "50px" }}>
-        <TextInput
-          placeholder="Type your email"
-          style={{ marginBottom: "20px" }}
-          onChange={onChange}
-        />
-        <SubmitButton title="Submit" onClick={onSubmit} />
->>>>>>> 16f11bac
+        <SubmitButton fill primary label="Submit" onClick={onSubmit} />
+        <Skip>
+          <Link to="/AirTableCOVID">
+            {/* By clicking on “skip”, users can skip the landing questions to see the information directly */}
+            Skip
+          </Link>
+        </Skip>
       </div>
-      <SubmitButton fill primary label="Submit" onClick={onSubmit} />
-      <Skip>
-        <Link to="/AirTableCOVID">
-          {/* By clicking on “skip”, users can skip the landing questions to see the information directly */}
-          Skip
-        </Link>
-      </Skip>
     </WizardStep>
   );
 };
