--- conflicted
+++ resolved
@@ -488,116 +488,10 @@
                 />
               </>
             )}
-<<<<<<< HEAD
-            {!ownUser && (
-              <MessageModal
-                isAuthenticated={true}
-                isFromProfile={true}
-                postAuthorName={`${firstName} ${lastName}`}
-                authorId={userId}
-              />
-            )}
-          </NameDiv>
-          <DescriptionDesktop> {about} </DescriptionDesktop>
-          {address ? (
-            <LocationMobileDiv>{address}</LocationMobileDiv>
-          ) : (
-            <WhiteSpace />
-          )}
-          <IconsContainer>
-            <HelpContainer>
-              {needHelp && t("profile.individual.needHelp")}
-              {offerHelp && t("profile.individual.wantHelp")}
-            </HelpContainer>
-            <LocationDesktopDiv>
-              {address && <LocationIcon src={locationIcon} />}
-              {needHelp && t("profile.individual.needHelp")}
-              {offerHelp && t("profile.individual.wantHelp")}{" "}
-              {address && `• ${address}`}
-            </LocationDesktopDiv>
-            <PlaceholderIcon />
-            {Object.entries(urls).map(([name, url]) => {
-              return (
-                url && (
-                  <a
-                    href={
-                      name === "website"
-                        ? getHref(url)
-                        : `${URLS[name][1]}${url}`
-                    }
-                    key={name}
-                    target="_blank"
-                    rel="noopener noreferrer"
-                  >
-                    <SocialIcon src={URLS[name][0]} />
-                  </a>
-                )
-              );
-            })}
-          </IconsContainer>
-        </UserInfoDesktop>
-      </UserInfoContainer>
-      <WhiteSpace />
-      <div style={{ margin: "0 2.5rem" }}>
-        <WhiteSpace />
-        <DescriptionMobile>
-          <SectionHeader> {t("profile.org.about")}</SectionHeader>
-          {about}
-        </DescriptionMobile>
-        <WhiteSpace />
-        <SectionHeader>
-          {ownUser
-            ? t("profile.individual.myActivity")
-            : t("profile.individual.userActivity")}
-          <PlaceholderIcon />
-          {ownUser && (
-            <>
-              <CreatePostDiv>{t("post.create")}</CreatePostDiv>
-              <CreatePostIcon
-                id={GTM.user.profilePrefix + GTM.post.createPost}
-                src={createPost}
-                onClick={onToggleCreatePostDrawer}
-              />
-            </>
-          )}
-        </SectionHeader>
-        <FeedWrapper>
-          <Activity
-            filteredPosts={postsList}
-            user={user}
-            postDelete={postDelete}
-            handlePostDelete={handlePostDelete}
-            handleEditPost={handleEditPost}
-            deleteModalVisibility={deleteModalVisibility}
-            handleCancelPostDelete={handleCancelPostDelete}
-            handlePostLike={handlePostLike}
-            loadNextPage={loadNextPage}
-            isNextPageLoading={isLoading}
-            itemCount={itemCount}
-            isItemLoaded={isItemLoaded}
-            hasNextPage={loadMore}
-            totalPostCount={totalPostCount}
-          />
-          {status === ERROR_POSTS && (
-            <ErrorAlert
-              message={t([
-                `error.${postsError.message}`,
-                `error.http.${postsError.message}`,
-              ])}
-            />
-          )}
-          {emptyFeed() && <></>}
-          {ownUser && (
-            <CreatePost
-              onCancel={onToggleCreatePostDrawer}
-              loadPosts={refetchPosts}
-              visible={modal}
-=======
           </SectionHeader>
           <FeedWrapper>
             <Activity
               filteredPosts={postsList}
->>>>>>> fb8c715f
               user={user}
               postDelete={postDelete}
               handlePostDelete={handlePostDelete}
@@ -612,37 +506,6 @@
               hasNextPage={loadMore}
               totalPostCount={totalPostCount}
             />
-<<<<<<< HEAD
-          )}
-        </FeedWrapper>
-      </div>
-      {ownUser && (
-        <CustomDrawer
-          placement="bottom"
-          closable={false}
-          onClose={onToggleDrawer}
-          visible={drawer}
-          height="200px"
-          key="bottom"
-        >
-          <DrawerHeader>
-            <Link to="/edit-account">{t("profile.org.editAccount")}</Link>
-          </DrawerHeader>
-          <DrawerHeader>
-            <Link to="/edit-profile">
-              {t("profile.individual.editProfile")}{" "}
-            </Link>
-          </DrawerHeader>
-          <DrawerHeader>
-            <Link to="/edit-notifications">
-              {t("profile.individual.editNotification")}{" "}
-            </Link>
-          </DrawerHeader>
-        </CustomDrawer>
-      )}
-      <WhiteSpace />
-    </ProfileLayout>
-=======
             {status === ERROR_POSTS && (
               <ErrorAlert
                 message={t([
@@ -685,7 +548,6 @@
         <WhiteSpace />
       </ProfileLayout>
     </>
->>>>>>> fb8c715f
   );
 };
 
