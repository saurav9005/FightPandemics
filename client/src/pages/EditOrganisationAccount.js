--- conflicted
+++ resolved
@@ -537,11 +537,7 @@
               <WhiteSpace />
               <WhiteSpace />
               {renderSelectItems()}
-<<<<<<< HEAD
-              <Label>What are here to request?</Label>
-=======
               <Label>{t("profile.org.seeking")}</Label>
->>>>>>> 8f31700e
               <HelpWrapper>{renderNeedSection()}</HelpWrapper>
               <WhiteSpace />
               <Label>What are here to offer?</Label>
