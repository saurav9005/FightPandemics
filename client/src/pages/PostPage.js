--- conflicted
+++ resolved
@@ -3,22 +3,13 @@
 import axios from "axios";
 import { Modal } from "antd";
 
-<<<<<<< HEAD
 // Local
-import Post, { CONTENT_LENGTH } from "components/Feed/Post";
-import EditPost from "components/CreatePost/EditPost";
-import { typeToTag } from "assets/data/formToPostMappings";
-import Loader from "components/Feed/StyledLoader";
-=======
 import EditPost from "components/CreatePost/EditPost";
 import Loader from "components/Feed/StyledLoader";
-import { FEED } from "templates/RouteWithSubRoutes";
 import Post, { CONTENT_LENGTH } from "components/Feed/Post";
 import { StyledPostPage } from "components/Feed/StyledPostPage";
 import { typeToTag } from "assets/data/formToPostMappings";
 import { isAuthorOrg } from "pages/Feed";
-
->>>>>>> 5e7e6566
 import { postReducer, postState } from "hooks/reducers/postReducers";
 
 // Constants
