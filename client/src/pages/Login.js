import { Button, Flex, WhiteSpace } from "antd-mobile";
import axios from "axios";
import React, { useEffect, useReducer, useState } from "react";
import { useForm } from "react-hook-form";
import { useDispatch } from "react-redux";
import { Link } from "react-router-dom";
import styled from "styled-components";
import GTM from "constants/gtm-tags";
import TagManager from "react-gtm-module";
import ErrorAlert from "components/Alert/ErrorAlert";
import Heading from "components/Typography/Heading";
import {
  AUTH_SUCCESS,
  FORGOT_PASSWORD_REQUEST_SUCCESS,
} from "constants/action-types";
import { inputStyles, blockLabelStyles } from "constants/formStyles";
import { theme, mq } from "constants/theme";
import { PASSWORD_MAX_LENGTH, PASSWORD_MIN_LENGTH } from "config";
import {
  AUTH_FORM_LOGIN,
  AUTH_FORM_LOGIN_ERROR,
  AUTH_FORM_SIGNUP,
  AUTH_FORM_SIGNUP_ERROR,
  AUTH_FORM_SOCIAL,
  AUTH_FORM_SOCIAL_ERROR,
  AUTH_FORM_FORGOT_PASSWORD,
  AUTH_FORM_FORGOT_PASSWORD_ERROR,
} from "hooks/actions/authFormActions";
import { authFormReducer, initialState } from "hooks/reducers/authFormReducer";
import SubmitButton from "components/Button/SubmitButton";
import Input from "components/Input/BaseInput";
import InputError from "components/Input/InputError";
import Label from "components/Input/Label";
import { useQuery } from "utils/hooks.js";
import { validateEmail, validatePassword } from "utils/validators";
import { useTranslation } from "react-i18next";

// ICONS
import SvgIcon from "components/Icon/SvgIcon";
import facebook from "super-tiny-icons/images/svg/facebook.svg";
import google from "super-tiny-icons/images/svg/google.svg";
import linkedin from "super-tiny-icons/images/svg/linkedin.svg";
import socialmedia from "assets/social-media.svg";
import socialmedia2 from "assets/social-media2.svg";
import eyeUnmask from "assets/icons/eye-unmask.svg";
import eyeMask from "assets/icons/eye-mask.svg";

const { colors, typography } = theme;

const InputWrapper = styled.div`
  margin: 2.2rem auto;
  width: 100%;
  position: relative;
`;

const StyleSocialIcon = {
  justifyContent: "unset",
  cursor: "pointer",
};

const SectionDiv = styled.div`
  font-size: 1.4rem;
  text-transform: uppercase;
  color: ${colors.lightGray};
  &:before,
  &:after {
    display: inline-block;
    content: "";
    border-top: 0.1rem solid ${colors.lightGray};
    width: 7rem;
    margin: 0 0.5rem;
    transform: translateY(-0.3rem);
  }
`;

const FlexBox = styled(Flex).attrs((props) => ({
  wrap: "wrap",
  justify: "center",
}))``;

const SocialButton = styled(Button)`
  border: 0.1rem solid ${colors.lightGray};
  border-radius: unset;
  display: flex;
  height: 4.8rem;
  margin: 0.5rem;
  padding: 2.5rem 1.8rem;
  width: 13.6rem;
`;

const ButtonText = styled.span`
  font-family: ${typography.font.family.display};
  font-size: 1.4rem;
  color: ${colors.darkGray};
`;

const AuthLink = styled(Link)`
  font-family: ${typography.font.family.display};
  font-weight: 300;
  font-size: 1.6rem;
  line-height: 2.1rem;
  color: ${colors.royalBlue};
`;

const LoginContainer = styled.div`
  display: flex;
  align-items: center;
  background-color: #fbfbfd;
  @media screen and (max-width: ${mq.phone.wide.maxWidth}) {
    padding-top: 6vh;
  }
`;

const LoginLeftContainer = styled.div`
  flex-basis: 45%;
  background-color: #f3f4fe;
  height: 100vh;
  position: relative;
  @media screen and (max-width: ${mq.phone.wide.maxWidth}) {
    display: none;
  }

  @media screen and (max-width: ${mq.tablet.narrow.maxWidth}) {
    flex-basis: 30%;
  }
`;

const LoginRightContainer = styled.div`
  flex: 1;
`;

const SocialImageContainer = styled.div`
  position: absolute;
  top: 50%;
  left: 55%;
  transform: translate(-50%, -50%);
  width: 80%;
  margin: 0 auto;
  @media screen and (max-width: ${mq.tablet.narrow.maxWidth}) {
    .SocialImageSVG {
      width: 100%;
    }
  }
  img {
    width: 36.4rem;
  }
`;

const FormContainer = styled.div`
  width: 50%;
  margin: 0 auto;
  @media screen and ${mq.phone.narrow.max} {
    width: 90%;
  }
`;

const VisibilityIconWrapper = styled.div`
  position: absolute;
  top: 2.3rem;
  right: 0.5rem;
  color: ${colors.tropicalBlue};
  cursor: pointer;
`;

const BackLinkContainer = styled.div`
  @media screen and (max-width: ${mq.phone.wide.minWidth}) {
    position: fixed;
    bottom: auto;
    right: 27%;
  }

  @media screen and (max-width: ${mq.phone.wide.maxWidth}) and (min-width: ${mq
    .phone.wide.minWidth}) {
    position: absolute;
    bottom: 30%;
    right: 40%;
  }
`;

const ForgotPasswordContainer = styled.div`
  margin-top: 25%;
`;

const EmailButtonContainer = styled.div`
  margin-top: 15%;
`;

const VisibilityButton = ({ onClick, type }) => {
  return (
    <VisibilityIconWrapper>
      {type === "text" ? (
        <SvgIcon src={eyeMask} onClick={onClick} />
      ) : (
          <SvgIcon src={eyeUnmask} onClick={onClick} />
        )}
    </VisibilityIconWrapper>
  );
};

const Login = ({ isLoginForm, forgotPassword, isAuthenticated }) => {
  const dispatch = useDispatch();
  const { errors, formState, getValues, handleSubmit, register } = useForm({
    mode: "change",
  });
  const [authFormState, authFormDispatch] = useReducer(
    authFormReducer,
    initialState,
  );
  const [passwordType, setPasswordType] = useState("password");
  const [confirmPasswordType, setConfirmPasswordType] = useState("password");
  const { t } = useTranslation();
  const queryParams = useQuery();
  const code = queryParams.get("code");
  const state = queryParams.get("state");

  useEffect(() => {
    if (code && state) {
      const loadOAuth = async () => {
        authFormDispatch({ type: AUTH_FORM_SOCIAL });
        try {
          const res = await axios.post(`/api/auth/oauth`, { code, state });
          const { token, emailVerified } = res.data;
          const userId = res.data?.user?.id;
          if (token && emailVerified) {
            // on initial sign in with social there is no id
            TagManager.dataLayer({
              dataLayer: {
                userId: userId ? userId : -1,
              },
            });
          }
          dispatch({ type: AUTH_SUCCESS, payload: res.data });
        } catch (err) {
          const message = err.response?.data?.message || err.message;
          const translatedErrorMessage = t([
            `error.${message}`,
            `error.http.${message}`,
          ]);
          authFormDispatch({
            type: AUTH_FORM_SOCIAL_ERROR,
            error: `${t(
              "error.failedAuthentication",
            )} ${translatedErrorMessage}`,
          });
        }
      };
      loadOAuth();
    }
  }, [code, state, dispatch, t]);

  const onLoginWithEmail = async (formData) => {
    authFormDispatch({ type: AUTH_FORM_LOGIN });

    try {
      const res = await axios.post("/api/auth/login", formData);
      TagManager.dataLayer({
        dataLayer: {
          userId: res.data?.user?.id,
        },
      });
      dispatch({
        type: AUTH_SUCCESS,
        payload: { ...res.data, email: formData.email },
      });
    } catch (err) {
      const message = err.response?.data?.message || err.message;
      const translatedErrorMessage = t([
        `error.${message}`,
        `error.http.${message}`,
      ]);
      authFormDispatch({
        type: AUTH_FORM_LOGIN_ERROR,
        error: `${t("error.failedLogin")} ${translatedErrorMessage}`,
      });
    }
  };

  const onSignup = async (formData) => {
    authFormDispatch({ type: AUTH_FORM_SIGNUP });
    try {
      const res = await axios.post("/api/auth/signup", formData);
      dispatch({
        type: AUTH_SUCCESS,
        payload: { ...res.data, email: formData.email },
      });
    } catch (err) {
      const message = err.response?.data?.message || err.message;
      const translatedErrorMessage = t([
        `error.${message}`,
        `error.http.${message}`,
      ]);
      authFormDispatch({
        type: AUTH_FORM_SIGNUP_ERROR,
        error: `${t("error.failedSignup")} ${translatedErrorMessage}`,
      });
    }
  };

  const handleEnterKeyPress = (e) => {
    if (e.key === "Enter" && !e.shiftKey) {
<<<<<<< HEAD
      isLoginForm
        ? handleSubmit(onLoginWithEmail)()
        : handleSubmit(onSignup)()
=======
      isLoginForm ? handleSubmit(onLoginWithEmail)() : handleSubmit(onSignup)();
>>>>>>> 39b556fe
    }
  };

  const onForgotPassword = async (formData) => {
    authFormDispatch({ type: AUTH_FORM_FORGOT_PASSWORD });
    try {
      await axios.post("/api/auth/change-password", formData);
      dispatch({
        type: FORGOT_PASSWORD_REQUEST_SUCCESS,
        payload: { email: formData.email },
      });
    } catch (err) {
      const message = err.response?.data?.message || err.message;
      const translatedErrorMessage = t([
        `error.${message}`,
        `error.http.${message}`,
      ]);
      authFormDispatch({
        type: AUTH_FORM_FORGOT_PASSWORD_ERROR,
        error: `${t("error.failedPasswordRecovery")} ${translatedErrorMessage}`,
      });
    }
  };

  const handleSocialLogin = (provider) => {
    window.location.href = `/api/auth/oauth/${provider}`;
  };

  const togglePasswordVisibility = () => {
    if (passwordType === "password") {
      setPasswordType("text");
    } else {
      setPasswordType("password");
    }
  };

  const toggleConfirmPasswordVisibility = () => {
    if (confirmPasswordType === "password") {
      setConfirmPasswordType("text");
    } else {
      setConfirmPasswordType("password");
    }
  };

  const comparePasswordConfirmation = (confirmPassword) => {
    const { password } = getValues();
    return password === confirmPassword || t("auth.passwordNotMatch");
  };

  return (
    <LoginContainer>
      <LoginLeftContainer>
        <SocialImageContainer>
          <img
            className="SocialImageSVG"
            src={isLoginForm ? socialmedia : socialmedia2}
            alt=""
          />
        </SocialImageContainer>
      </LoginLeftContainer>
      <LoginRightContainer>
        <div className={forgotPassword ? "bkg-white" : "form-container"}>
          <FormContainer onKeyPress={handleEnterKeyPress}>
            <Heading className="h4 text-center" level={4}>
              {isLoginForm
                ? t("auth.signIn")
                : forgotPassword
                  ? t("auth.forgotPassword")
                  : t("auth.joinNow")}
            </Heading>
            {authFormState.error && (
              <ErrorAlert message={authFormState.error} type="error" />
            )}
            {!forgotPassword ? (
              <form id="login-password">
                <InputWrapper>
                  <Label
                    htmlFor="email"
                    style={blockLabelStyles}
                    label={t("auth.email")}
                  />
                  <Input
                    type="email"
                    required
                    name="email"
                    id="email"
                    className={errors.email && "has-error"}
                    placeholder={t("auth.enterEmail")}
                    ref={register({
                      validate: (email) => validateEmail(email),
                    })}
                    style={inputStyles}
                  />
                  {errors.email && (
                    <InputError>
                      {t(`profile.common.${errors.email.message}`)}
                    </InputError>
                  )}
                </InputWrapper>
                <InputWrapper>
                  <Label
                    htmlFor="password"
                    style={blockLabelStyles}
                    label={t("auth.password")}
                  />
                  <Input
                    type={passwordType}
                    name="password"
                    id="password"
                    className={errors.password && "has-error"}
                    placeholder={t("auth.enterPassword")}
                    ref={register({
                      maxLength: {
                        value: PASSWORD_MAX_LENGTH,
                        message: t("auth.passwordMax", {
                          num: PASSWORD_MAX_LENGTH,
                        }),
                      },
                      minLength: {
                        value: PASSWORD_MIN_LENGTH,
                        message: t("auth.passwordMin", {
                          num: PASSWORD_MIN_LENGTH,
                        }),
                      },
                      required: t("profile.common.passwordRequired") + ".",
                      validate: (password) =>
                        validatePassword(password) ||
                        t("profile.common.invalidPassword"),
                    })}
                    style={{ ...inputStyles, paddingRight: "3.5rem" }}
                  />
                  <VisibilityButton
                    onClick={togglePasswordVisibility}
                    type={passwordType}
                  />
                  {errors.password && (
                    <InputError>{errors.password.message}</InputError>
                  )}
                </InputWrapper>
                {!isLoginForm && (
                  <InputWrapper>
                    <Label
                      htmlFor="confirmPassword"
                      style={blockLabelStyles}
                      label={t("auth.confirmPassword")}
                    />
                    <Input
                      type={confirmPasswordType}
                      name="confirmPassword"
                      id="confirmPassword"
                      className={errors.confirmPassword && "has-error"}
                      required
                      placeholder={t("auth.confirmPassword")}
                      ref={register({
                        maxLength: PASSWORD_MAX_LENGTH,
                        minLength: PASSWORD_MIN_LENGTH,
                        required: t("auth.passwordConfirmationRequired"),
                        validate: comparePasswordConfirmation,
                      })}
                      style={{ ...inputStyles, paddingRight: "3.5rem" }}
                    />
                    <VisibilityButton
                      onClick={toggleConfirmPasswordVisibility}
                      type={confirmPasswordType}
                    />
                    {errors.confirmPassword && (
                      <InputError>{errors.confirmPassword.message}</InputError>
                    )}
                  </InputWrapper>
                )}
                <SubmitButton
                  primary="true"
                  disabled={!formState.isValid}
                  id={
                    isLoginForm
                      ? GTM.sign.inPrefix + GTM.sign.in
                      : GTM.sign.upPrefix + GTM.sign.up
                  }
                  onClick={
                    isLoginForm
                      ? handleSubmit(onLoginWithEmail)
                      : handleSubmit(onSignup)
                  }
                >
                  {isLoginForm ? t("auth.signIn") : t("auth.joinNow")}
                </SubmitButton>
              </form>
            ) : (
                <ForgotPasswordContainer>
                  <form id="forgot-password">
                    <InputWrapper>
                      <Label
                        htmlFor="email"
                        style={blockLabelStyles}
                        label={t("auth.email")}
                      />
                      <Input
                        type="email"
                        required
                        name="email"
                        id="email"
                        className={errors.email && "has-error"}
                        placeholder={t("auth.enterEmail")}
                        ref={register({
                          validate: (email) => validateEmail(email),
                        })}
                        style={inputStyles}
                      />
                      {errors.email && (
                        <InputError>
                          {t(`profile.common.${errors.email.message}`)}
                        </InputError>
                      )}
                    </InputWrapper>

                    <EmailButtonContainer>
                      <SubmitButton
                        primary="true"
                        disabled={!formState.isValid}
                        onClick={handleSubmit(onForgotPassword)}
                      >
                        {t("onboarding.common.submit")}
                      </SubmitButton>
                    </EmailButtonContainer>
                  </form>
                </ForgotPasswordContainer>
              )}
            <WhiteSpace />
            <WhiteSpace />
            {!forgotPassword ? (
              <div className="text-center">
                {isLoginForm ? (
                  <>
                    <p>
                      <AuthLink to="/auth/forgot-password">
                        {t("auth.forgotPassword")}
                      </AuthLink>
                    </p>
                    <p>
                      <AuthLink
                        id={GTM.sign.inPrefix + GTM.sign.up}
                        to="/auth/signup"
                      >
                        {t("auth.noAccount")} <u>{t("auth.joinNow")}</u>
                      </AuthLink>
                    </p>
                  </>
                ) : (
                    <p>
                      <AuthLink
                        id={GTM.sign.upPrefix + GTM.sign.in}
                        to="/auth/login"
                      >
                        {t("auth.haveAccount")} <u>{t("auth.signIn")}</u>
                      </AuthLink>
                    </p>
                  )}
              </div>
            ) : (
                <BackLinkContainer>
                  <div className="text-center">
                    <AuthLink
                      to={isAuthenticated ? "/" : "/auth/login"}
                    >
                      {t(isAuthenticated ? "auth.backHome" : "auth.back")}
                    </AuthLink>
                  </div>
                </BackLinkContainer>
              )}
            <WhiteSpace />
            {!forgotPassword && (
              <SectionDiv className="text-center">
                {isLoginForm ? t("auth.orSignIn") : t("auth.orJoinNow")}
              </SectionDiv>
            )}
            <WhiteSpace />
          </FormContainer>
          {!forgotPassword && (
            <FlexBox>
              <SocialButton
                id={
                  isLoginForm
                    ? GTM.sign.inPrefix + GTM.social.facebook
                    : GTM.sign.upPrefix + GTM.social.facebook
                }
                style={StyleSocialIcon}
                icon={<SvgIcon src={facebook} />}
                onClick={() => handleSocialLogin("facebook")}
              >
                <ButtonText>Facebook</ButtonText>
              </SocialButton>
              <SocialButton
                id={
                  isLoginForm
                    ? GTM.sign.inPrefix + GTM.social.google
                    : GTM.sign.upPrefix + GTM.social.google
                }
                style={StyleSocialIcon}
                icon={<SvgIcon src={google} />}
                onClick={() => handleSocialLogin("google")}
              >
                <ButtonText>Google</ButtonText>
              </SocialButton>
              {/** temporarily disable twitter for MVP v1
               <SocialButton
                style={StyleSocialIcon}
                icon={<SvgIcon src={twitter} />}
                onClick={() => handleSocialLogin("twitter")}
              >
                <ButtonText>Twitter</ButtonText>
              </SocialButton>**/}
              <SocialButton
                id={
                  isLoginForm
                    ? GTM.sign.inPrefix + GTM.social.linkedin
                    : GTM.sign.upPrefix + GTM.social.linkedin
                }
                style={StyleSocialIcon}
                icon={<SvgIcon src={linkedin} />}
                onClick={() => handleSocialLogin("linkedin")}
              >
                <ButtonText>LinkedIn</ButtonText>
              </SocialButton>
            </FlexBox>
          )}
        </div>
      </LoginRightContainer>
    </LoginContainer>
  );
};

export default Login;<|MERGE_RESOLUTION|>--- conflicted
+++ resolved
@@ -298,13 +298,7 @@
 
   const handleEnterKeyPress = (e) => {
     if (e.key === "Enter" && !e.shiftKey) {
-<<<<<<< HEAD
-      isLoginForm
-        ? handleSubmit(onLoginWithEmail)()
-        : handleSubmit(onSignup)()
-=======
       isLoginForm ? handleSubmit(onLoginWithEmail)() : handleSubmit(onSignup)();
->>>>>>> 39b556fe
     }
   };
 
