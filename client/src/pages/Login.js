import React, { useState } from "react";
import styled from "styled-components";
import { Button, Flex, WhiteSpace } from "antd-mobile";
import { Link } from "react-router-dom";
<<<<<<< HEAD
import ImageButton from "../components/Button/ImageButton";
=======
>>>>>>> 9ec0677b
import { validateEmail } from "../utils/common.js";
import { PASSWORD_MIN_LENGTH } from "../config";
import { loginWithEmail, signup } from "../actions/authActions";
import { useDispatch } from "react-redux";
<<<<<<< HEAD
import PasswordInput from "~/components/Input/PasswordInput";
=======
>>>>>>> 9ec0677b
import { Toast } from "antd-mobile";
import Label from "~/components/Input/Label";
import Input from "~/components/Input/BaseInput";

import {
  FacebookIcon,
  TwitterIcon,
  GmailIcon,
  LinkedinIcon,
} from "../components/Icon";
import SubmitButton from "~/components/Button/SubmitButton";

const InputWrapper = styled.div`
  width: 100%;
`;

const StyleInput = {
  width: "100%",
};

const StyleLabel = {
  textAlign: "left",
};

const StyleSocialIcon = {
  justifyContent: "unset",
  cursor: "pointer",
};

const SectionDiv = styled.div`
  text-transform: uppercase;
  color: #d7d7d7;

  &:before,
  &:after {
    display: inline-block;
    content: "";
    border-top: 0.1rem solid #d7d7d7;
    width: 3rem;
    margin: 0 0.5rem;
    transform: translateY(-0.3rem);
  }
`;

const FlexBox = styled(Flex).attrs((props) => ({
  wrap: "wrap",
  justify: "center",
}))``;

const SocialButton = styled(Button).attrs((props) => ({
  inline: true,
}))`
  width: 150px;
  margin: 0.5rem;
`;

export default ({ isLoginForm }) => {
  const dispatch = useDispatch();

  const [email, setEmail] = useState("");
  const [password, setPassword] = useState("");

  const handleInputChangeEmail = (e) => {
    setEmail(e.target.value);
  };

  const handleInputChangePassword = (e) => {
    setPassword(e.target.value);
  };

  const handleLoginWithEmail = (evt) => {
    evt.preventDefault();
    if (!validateEmail(email)) {
      Toast.fail("Invalid email address!", 3);
      return;
    }
    if (password.length < PASSWORD_MIN_LENGTH) {
      Toast.fail("Password must be at least 6 characters", 3);
      return;
    }
    dispatch(loginWithEmail({ email, password }));
  };

  const handleSignup = (evt) => {
    evt.preventDefault();
    if (!validateEmail(email)) {
      Toast.fail("Invalid email address!", 3);
      return;
    }
    if (password.length < PASSWORD_MIN_LENGTH) {
      Toast.fail("Password must be at least 6 characters", 3);
      return;
    }
    dispatch(signup({ email, password }));
  };

  const loginWithConnection = (connection) => {};

  return (
    <div className="text-center">
      <h1>Welcome</h1>
      <form id="login-password" method="POST">
        <InputWrapper>
          <Label style={StyleLabel} label="E-mail" />
          <Input
            type="email"
            required
            placeholder="Enter email address"
            value={email}
            onChange={handleInputChangeEmail}
            style={StyleInput}
          />
        </InputWrapper>
        <InputWrapper>
          <Label style={StyleLabel} label="Password" />
          <Input
            type="password"
            required
            placeholder="Enter password"
            value={password}
            onChange={handleInputChangePassword}
            style={StyleInput}
          />
        </InputWrapper>
        <WhiteSpace />
        <WhiteSpace />
        <SubmitButton
          title={isLoginForm ? "Login" : "Sign Up"}
          onClick={isLoginForm ? handleLoginWithEmail : handleSignup}
        />
      </form>
      <WhiteSpace />
      {isLoginForm ? (
        <>
          <p>
            <Link to="/auth/forgot-password">Forgot password?</Link>
          </p>
          <p>
            <Link to="/auth/signup">Don't have an account? Sign up!</Link>
          </p>
        </>
      ) : (
        <p>
          <Link to="/auth/login">Already have an account? Sign in!</Link>
        </p>
      )}
      <WhiteSpace />
      <SectionDiv>
        {isLoginForm ? "Or Log in with" : "Or Sign up with"}
      </SectionDiv>
      <WhiteSpace />
      <FlexBox>
        <SocialButton
          style={StyleSocialIcon}
          icon={<FacebookIcon />}
          onClick={() => loginWithConnection("fb")}
        >
          Facebook
        </SocialButton>
        <SocialButton
          style={StyleSocialIcon}
          icon={<GmailIcon />}
          onClick={() => loginWithConnection("gmail")}
        >
          Gmail
        </SocialButton>
        <SocialButton
          style={StyleSocialIcon}
          icon={<TwitterIcon />}
          onClick={() => loginWithConnection("twitter")}
        >
          Twitter
        </SocialButton>
        <SocialButton
          style={StyleSocialIcon}
          icon={<LinkedinIcon />}
          onClick={() => loginWithConnection("linkedin")}
        >
          Linkedin
        </SocialButton>
      </FlexBox>
    </div>
  );
};

//export default LoginOrSignup;<|MERGE_RESOLUTION|>--- conflicted
+++ resolved
@@ -2,18 +2,10 @@
 import styled from "styled-components";
 import { Button, Flex, WhiteSpace } from "antd-mobile";
 import { Link } from "react-router-dom";
-<<<<<<< HEAD
-import ImageButton from "../components/Button/ImageButton";
-=======
->>>>>>> 9ec0677b
 import { validateEmail } from "../utils/common.js";
 import { PASSWORD_MIN_LENGTH } from "../config";
 import { loginWithEmail, signup } from "../actions/authActions";
 import { useDispatch } from "react-redux";
-<<<<<<< HEAD
-import PasswordInput from "~/components/Input/PasswordInput";
-=======
->>>>>>> 9ec0677b
 import { Toast } from "antd-mobile";
 import Label from "~/components/Input/Label";
 import Input from "~/components/Input/BaseInput";
