--- conflicted
+++ resolved
@@ -15,7 +15,13 @@
 import { validateEmail } from "../utils/common.js";
 import { useQuery } from "../utils/hooks.js";
 
-<<<<<<< HEAD
+// ICONS
+import SvgIcon from "../components/Icon/SvgIcon";
+import twitter from "~/assets/icons/social-twitter.svg";
+import facebook from "~/assets/icons/social-facebook.svg";
+import gmail from "~/assets/icons/social-google.svg";
+import linkedin from "~/assets/icons/social-linkedin.svg";
+
 import { theme } from "../constants/theme";
 const { colors } = theme;
 const { typography } = theme;
@@ -28,14 +34,6 @@
   height: 5rem;
   justify-content: center;
 `;
-=======
-// ICONS
-import SvgIcon from "../components/Icon/SvgIcon";
-import twitter from "~/assets/icons/social-twitter.svg";
-import facebook from "~/assets/icons/social-facebook.svg";
-import gmail from "~/assets/icons/social-google.svg";
-import linkedin from "~/assets/icons/social-linkedin.svg";
->>>>>>> 91e6f761
 
 const InputWrapper = styled.div`
   margin: 2.2rem auto;
@@ -85,18 +83,11 @@
   justify: "center",
 }))``;
 
-<<<<<<< HEAD
 const SocialButton = styled(Button)`
   border: 1px solid ${colors.lightGray};
   border-radius: unset;
   display: flex;
   height: 4.8rem;
-=======
-const SocialButton = styled(Button).attrs(props => ({
-  inline: true,
-}))`
-  width: 150px;
->>>>>>> 91e6f761
   margin: 0.5rem;
   padding: 2.5rem;
   width: 13.6rem;
@@ -203,24 +194,6 @@
             style={StyleInput}
           />
         </InputWrapper>
-<<<<<<< HEAD
-=======
-        {!isLoginForm && (
-          <InputWrapper>
-            <Label style={StyleLabel} label="Confirm password" />
-            <Input
-              type="password"
-              required
-              placeholder="Confirm password"
-              value={confirmPassword}
-              onChange={handleInputChangeConfirmPassword}
-              style={StyleInput}
-            />
-          </InputWrapper>
-        )}
-        <WhiteSpace />
-        <WhiteSpace />
->>>>>>> 91e6f761
         <SubmitButton
           title={isLoginForm ? "Sign In" : "Sign Up"}
           onClick={isLoginForm ? handleLoginWithEmail : handleSignup}
