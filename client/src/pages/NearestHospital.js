import React, { useState, useEffect } from "react";
import styled from "styled-components";
import { NavLink } from "react-router-dom";
import ConfirmedCases from "../components/NearestHospital/ConfirmedCases";
import Sidebar from "../components/NearestHospital/HospitalSidebar";
import HealthFacilities from "../components/NearestHospital/HealthFacilities";
import CheckSymptomsBox from "../components/NearestHospital/CheckSymptomsBox";
import { withRouter } from "react-router-dom";
import { theme, mq } from "../constants/theme";

const { white, offWhite, royalBlue } = theme.colors;

const NearestHospitalContainer = styled.div`
  width: 100%;
  min-height: 100vh;
<<<<<<< HEAD
  background-color: #fbfbfd;
  display: flex;
  @media screen and (max-width: ${mq.phone.wide.maxWidth}) {
    display: block;
    background-color: ${colors.white};
=======
  background-color: ${offWhite};
  display: flex;
  @media screen and (max-width: ${mq.phone.wide.maxWidth}) {
    display: block;
    background-color: ${white};
>>>>>>> 85831c83
  }
`;

const NearestHospitalSideBar = styled.div`
  flex-basis: 25%;
<<<<<<< HEAD
  background-color: #fff;
=======
  background-color: ${white};
>>>>>>> 85831c83
  min-height: 100vh;
  padding-right: 3.5rem;
  @media screen and (max-width: ${mq.phone.wide.maxWidth}) {
    display: none;
  }
  @media screen and (max-width: ${mq.tablet.wide.maxWidth}) {
    padding-right: 1rem;
  }
`;

const NearestHospitalContentBox = styled.div`
  flex: 1;
  min-height: 100vh;
  padding: 5rem;
  @media screen and (max-width: ${mq.phone.wide.maxWidth}) {
    padding: 0;
  }
`;

const ActiveLinkStyles = {
  fontWeight: "bold",
<<<<<<< HEAD
  borderLeft: "4px solid #425af2",
=======
  borderLeft: `4px solid ${royalBlue}`,
>>>>>>> 85831c83
  padding: ".4rem 2rem",
};

const NearestHospitalLayout = (props) => {
  const [isMobile, setMediaQuery] = useState(false);

  useEffect(() => {
    const mediaQuery = window.matchMedia("(max-width: 767px)");
    setMediaQuery(mediaQuery.matches);
    const listenerFunc = (query) => {
      setMediaQuery(query.currentTarget.matches);
    };
    window.matchMedia(mq.phone.wide.max).addListener(listenerFunc);
  }, []);

  const [page, setPage] = useState("nearest-hospital");
  const setCurrentPage = (pageName) => {
    setPage(pageName);
  };

  const renderChildComponents = () => {
    if (isMobile) {
      return (
        <div>
          <HealthFacilities />
        </div>
      );
    } else {
      return (
        <div>
          <CheckSymptomsBox />
          {page === "nearest-hospital" ? (
            <HealthFacilities />
          ) : (
            <ConfirmedCases />
          )}
        </div>
      );
    }
  };

  return (
    <NearestHospitalContainer>
      <NearestHospitalSideBar>
        <Sidebar>
          <ul>
            <li>
              <NavLink
                onClick={(pageName) => setCurrentPage("nearest-hospital")}
                activeStyle={
                  page === "nearest-hospital" ? ActiveLinkStyles : null
                }
                to="#"
              >
                Health Facilities
              </NavLink>
            </li>
            <li>
              <NavLink
                onClick={(pageName) => setCurrentPage("confirmed-cases")}
                activeStyle={
                  page === "confirmed-cases" ? ActiveLinkStyles : null
                }
                to="#"
              >
                Confirmed Cases
              </NavLink>
            </li>
          </ul>
        </Sidebar>
      </NearestHospitalSideBar>

      <NearestHospitalContentBox>
        {renderChildComponents()}
      </NearestHospitalContentBox>
    </NearestHospitalContainer>
  );
};

export default withRouter(NearestHospitalLayout);<|MERGE_RESOLUTION|>--- conflicted
+++ resolved
@@ -13,29 +13,17 @@
 const NearestHospitalContainer = styled.div`
   width: 100%;
   min-height: 100vh;
-<<<<<<< HEAD
-  background-color: #fbfbfd;
-  display: flex;
-  @media screen and (max-width: ${mq.phone.wide.maxWidth}) {
-    display: block;
-    background-color: ${colors.white};
-=======
   background-color: ${offWhite};
   display: flex;
   @media screen and (max-width: ${mq.phone.wide.maxWidth}) {
     display: block;
     background-color: ${white};
->>>>>>> 85831c83
   }
 `;
 
 const NearestHospitalSideBar = styled.div`
   flex-basis: 25%;
-<<<<<<< HEAD
-  background-color: #fff;
-=======
   background-color: ${white};
->>>>>>> 85831c83
   min-height: 100vh;
   padding-right: 3.5rem;
   @media screen and (max-width: ${mq.phone.wide.maxWidth}) {
@@ -57,11 +45,7 @@
 
 const ActiveLinkStyles = {
   fontWeight: "bold",
-<<<<<<< HEAD
-  borderLeft: "4px solid #425af2",
-=======
   borderLeft: `4px solid ${royalBlue}`,
->>>>>>> 85831c83
   padding: ".4rem 2rem",
 };
 
