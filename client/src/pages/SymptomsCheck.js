--- conflicted
+++ resolved
@@ -516,13 +516,8 @@
   };
 
   return (
-<<<<<<< HEAD
-    <div>
-      <h5 className="text-primary">
-=======
     <WizardStep alignItems="flex-start">
       <h5>
->>>>>>> a548bff1
         Question {props.currentStep - 1} / {props.totalSteps - 1}
       </h5>
       <Heading level={3} className="h2" textAlign="left">
@@ -549,13 +544,8 @@
   };
 
   return (
-<<<<<<< HEAD
-    <div>
-      <h5 className="text-primary">
-=======
     <WizardStep alignItems="flex-start">
       <h5>
->>>>>>> a548bff1
         Question {props.currentStep - 1} / {props.totalSteps - 1}
       </h5>
       <Heading level={3} className="h2" textAlign="left">
