--- conflicted
+++ resolved
@@ -1,8 +1,4 @@
-<<<<<<< HEAD
 import React, { useState } from "react";
-=======
-import React, { useState} from "react";
->>>>>>> 48f63590
 import {
   getAnswersMap,
   getCheckedAnswers,
@@ -66,7 +62,6 @@
   };
 
   return (
-<<<<<<< HEAD
     <SCWizardStep>
       <SCSubtitle>
         Question {props.currentStep - 1} / {props.totalSteps - 1}
@@ -93,21 +88,6 @@
         </SCAnswerButton>
       </SCButtonsContainer>
     </SCWizardStep>
-=======
-    <WizardStep>
-      <h5 className="text-primary">
-        Question {props.currentStep - 1} / {props.totalSteps - 2}
-      </h5>
-      <h2 className="mb-5">How old are you?</h2>
-      <AnswerButton onSelect={() => onSelectAnswer("under 18")}>
-        under 18
-      </AnswerButton>
-      <AnswerButton onSelect={() => onSelectAnswer("18-64")}>
-        18-64
-      </AnswerButton>
-      <AnswerButton onSelect={() => onSelectAnswer("65+")}>65+</AnswerButton>
-    </WizardStep>
->>>>>>> 48f63590
   );
 };
 
@@ -141,7 +121,6 @@
   };
 
   return (
-<<<<<<< HEAD
     <SCWizardStep>
       <SCSubtitle>
         Question {props.currentStep - 1} / {props.totalSteps - 1}
@@ -161,21 +140,6 @@
           text={"None of these"}
           onSelect={toggleNone}
           checked={none}
-=======
-    <WizardStep>
-      <h5 className="text-primary">
-        Question {props.currentStep - 1} / {props.totalSteps - 2}
-      </h5>
-      <h2 className="mb-5">
-        Do you have any of these symptoms? Please, select all that apply:
-      </h2>
-      {Object.entries(answers).map(([answer, checked], i) => (
-        <AnswerCheckbox
-          key={i}
-          text={answer}
-          onSelect={() => toggleAnswer(answer)}
-          checked={!none && checked}
->>>>>>> 48f63590
         />
       </SCButtonsContainer>
     </SCWizardStep>
@@ -216,7 +180,6 @@
   };
 
   return (
-<<<<<<< HEAD
     <SCWizardStep>
       <SCSubtitle>
         Question {props.currentStep - 1} / {props.totalSteps - 1}
@@ -236,22 +199,6 @@
           text={"None of these"}
           onSelect={toggleNone}
           checked={none}
-=======
-    <WizardStep>
-      <h5 className="text-primary">
-        Question {props.currentStep - 1} / {props.totalSteps - 2}
-      </h5>
-      <h2 className="mb-5">
-        Do you have any of these pre-existing medical conditions? Please, select
-        all that apply.
-      </h2>
-      {Object.entries(answers).map(([answer, checked], i) => (
-        <AnswerCheckbox
-          key={i}
-          text={answer}
-          onSelect={() => toggleAnswer(answer)}
-          checked={!none && checked}
->>>>>>> 48f63590
         />
       </SCButtonsContainer>
     </SCWizardStep>
@@ -265,7 +212,6 @@
   };
 
   return (
-<<<<<<< HEAD
     <SCWizardStep>
       <SCSubtitle>
         Question {props.currentStep - 1} / {props.totalSteps - 1}
@@ -280,18 +226,6 @@
         </SCAnswerButton>
       </SCButtonsContainer>
     </SCWizardStep>
-=======
-    <div>
-      <h5 className="text-primary">
-        Question {props.currentStep - 1} / {props.totalSteps - 2}
-      </h5>
-      <h2 className="mb-5">
-        Have you traveled internationally during the last 2 weeks?
-      </h2>
-      <AnswerButton onSelect={() => onSelectAnswer("yes")}>Yes</AnswerButton>
-      <AnswerButton onSelect={() => onSelectAnswer("no")}>No</AnswerButton>
-    </div>
->>>>>>> 48f63590
   );
 };
 
@@ -302,19 +236,11 @@
   };
 
   return (
-<<<<<<< HEAD
     <SCWizardStep>
       <SCSubtitle>
         Question {props.currentStep - 1} / {props.totalSteps - 1}
       </SCSubtitle>
       <SCTitle>
-=======
-    <div>
-      <h5 className="text-primary">
-        Question {props.currentStep - 1} / {props.totalSteps - 2}
-      </h5>
-      <h2 className="mb-5">
->>>>>>> 48f63590
         If so, have you traveled to an area severely affected by the COVID-19
         outbreak?
       </SCTitle>
@@ -340,7 +266,6 @@
   };
 
   return (
-<<<<<<< HEAD
     <SCWizardStep>
       <SCSubtitle>
         Question {props.currentStep - 1} / {props.totalSteps - 1}
@@ -364,33 +289,6 @@
         </SCAnswerButton>
       </SCButtonsContainer>
     </SCWizardStep>
-=======
-    <div>
-      <h5 className="text-primary">
-        Question {props.currentStep - 1} / {props.totalSteps - 2}
-      </h5>
-      <h2 className="mb-5">
-        Accordingly to what you know, have you been exposed to others who are
-        known to have COVID-19 during the last 2 weeks? Please, select all that
-        apply.
-      </h2>
-      <AnswerButton onSelect={() => onSelectAnswer("live with")}>
-        I live with someone who has COVID-19
-      </AnswerButton>
-      <AnswerButton onSelect={() => onSelectAnswer("close contact")}>
-        I had close contact with someone with COVID-19 (10 minutes or more spent
-        together within 6 feet from each other or were exposed to their sneeze
-        or cough)
-      </AnswerButton>
-      <AnswerButton onSelect={() => onSelectAnswer("near someone 6ft")}>
-        I was near someone with COVID-19 (at least 6-feet away and not exposed
-        to their cough or sneeze)
-      </AnswerButton>
-      <AnswerButton onSelect={() => onSelectAnswer("no exposure")}>
-        No exposure
-      </AnswerButton>
-    </div>
->>>>>>> 48f63590
   );
 };
 
@@ -401,19 +299,11 @@
   };
 
   return (
-<<<<<<< HEAD
     <SCWizardStep>
       <SCSubtitle>
         Question {props.currentStep - 1} / {props.totalSteps - 1}
       </SCSubtitle>
       <SCTitle>
-=======
-    <div>
-      <h5 className="text-primary">
-        Question {props.currentStep -1 } / {props.totalSteps - 2 }
-      </h5>
-      <h2 className="mb-5">
->>>>>>> 48f63590
         Do you live in a care facility? This includes nursing homes or assisted
         living facilities.
       </SCTitle>
@@ -436,19 +326,11 @@
   };
 
   return (
-<<<<<<< HEAD
     <SCWizardStep>
       <SCSubtitle>
         Question {props.currentStep - 1} / {props.totalSteps - 1}
       </SCSubtitle>
       <SCTitle>
-=======
-    <div>
-      <h5 className="text-primary">
-        Question {props.currentStep -1} / {props.totalSteps -2}
-      </h5>
-      <h2 className="mb-5">
->>>>>>> 48f63590
         Do you live in a medical facility? This includes a hospital, emergency
         room, other medical setting, or long-term care facility. Select all that
         apply.
