{
  "name": "fight-pandemics-client",
  "version": "0.1.0",
  "private": true,
  "dependencies": {
    "airtable": "^0.8.1",
    "antd": "^4.2.0",
    "antd-mobile": "^2.3.1",
    "axios": "^0.19.2",
    "classnames": "^2.2.6",
    "jwt-decode": "^2.2.0",
    "moment": "^2.25.3",
    "polished": "^3.6.2",
    "react": "^16.13.1",
    "react-copy-to-clipboard": "^5.0.2",
    "react-dom": "^16.13.1",
<<<<<<< HEAD
    "react-gtm-module": "^2.0.8",
    "react-hook-form": "^5.6.1",
=======
    "react-hook-form": "^5.6.2",
>>>>>>> 7f42155a
    "react-load-script": "0.0.6",
    "react-moment": "^0.9.7",
    "react-redux": "^7.2.0",
    "react-router": "^5.1.2",
    "react-router-dom": "^5.1.2",
    "react-scripts": "3.4.1",
    "react-step-wizard": "^5.3.2",
    "redux": "^4.0.5",
    "redux-thunk": "^2.3.0",
    "snyk": "^1.319.2",
    "styled-components": "^5.0.1",
    "super-tiny-icons": "^0.3.2",
    "typeface-poppins": "^0.0.72",
    "typeface-work-sans": "^0.0.72"
  },
  "scripts": {
    "start": "react-scripts start",
    "build": "react-scripts build",
    "test": "react-scripts test",
    "eject": "react-scripts eject",
    "lint": "eslint src",
    "install-docker": "docker-compose run client npm install",
    "snyk-protect": "snyk protect",
    "prepare": "npm run snyk-protect"
  },
  "browserslist": {
    "production": [
      ">0.2%",
      "not dead",
      "not op_mini all"
    ],
    "development": [
      "last 1 chrome version",
      "last 1 firefox version",
      "last 1 safari version"
    ]
  },
  "devDependencies": {
    "@testing-library/jest-dom": "^5.5.0",
    "@testing-library/react": "^10.0.3",
    "@testing-library/user-event": "^10.1.0",
    "dotenv": "^8.2.0",
    "http-proxy-middleware": "^1.0.3",
    "husky": "^4.2.5",
    "lint-staged": "^10.2.0",
    "prettier": "^2.0.5"
  },
  "husky": {
    "hooks": {
      "pre-commit": "lint-staged"
    }
  },
  "lint-staged": {
    "src/**/*.{js,jsx,ts,tsx,json,css,scss,md}": [
      "eslint --fix",
      "prettier --write"
    ]
  },
  "snyk": true
}<|MERGE_RESOLUTION|>--- conflicted
+++ resolved
@@ -14,12 +14,8 @@
     "react": "^16.13.1",
     "react-copy-to-clipboard": "^5.0.2",
     "react-dom": "^16.13.1",
-<<<<<<< HEAD
     "react-gtm-module": "^2.0.8",
-    "react-hook-form": "^5.6.1",
-=======
     "react-hook-form": "^5.6.2",
->>>>>>> 7f42155a
     "react-load-script": "0.0.6",
     "react-moment": "^0.9.7",
     "react-redux": "^7.2.0",
