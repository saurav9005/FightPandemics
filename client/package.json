--- conflicted
+++ resolved
@@ -78,11 +78,7 @@
     }
   },
   "lint-staged": {
-<<<<<<< HEAD
-    "src/**/*.{js,jsx,ts,tsx,css,scss,md}": [
-=======
     "src/**/*.{js,jsx,ts,tsx}": [
->>>>>>> 82055059
       "eslint --fix",
       "prettier --write"
     ],
