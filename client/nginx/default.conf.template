--- conflicted
+++ resolved
@@ -44,11 +44,7 @@
     proxy_pass $s4a_domain$request_uri;
   }
   
-<<<<<<< HEAD
-   location /socket.io {
-=======
   location /socket.io {
->>>>>>> 4fb668ba
     proxy_pass http://127.0.0.1:8000;
     proxy_http_version 1.1;
     proxy_set_header X-Forwarded-For $proxy_add_x_forwarded_for;
