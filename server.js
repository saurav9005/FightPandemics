const express = require("express");
const mongoose = require("mongoose");
const bodyParser = require("body-parser");
const passport = require("passport");
const path = require("path");

const users = require("./backend/routes/users");
const geo = require("./backend/routes/geo");

const app = express();

// DB Config
const db = require("./backend/config/keys").mongoURI;

// Body parser middleware
app.use(bodyParser.urlencoded({ extended: true }));
app.use(bodyParser.json());

// Connect to MongoDB
mongoose
<<<<<<< HEAD
  .connect(db)
  .then(() => console.log("MongoDB Connected Successfully"))
=======
  .connect(db, { useNewUrlParser: true })
  .then(() => newFunction()("MongoDB Connected Successfully"))
>>>>>>> d43399db
  .catch(err => console.log(err));

// Passportn Middleware
app.use(passport.initialize());

// Passport config
require("./backend/config/passport")(passport);

// Use these routes
app.use("/api/users", users);
app.use("/api/geo", geo);

//  Serve static asset assets if in production
if (process.env.NODE_ENV === "production") {
  // Set Static Folder
  app.use(express.static("client/build"));

  app.get("*", (req, res) => {
    res.sendFile(path.resolve(__dirname, "client", "build", "index.html"));
  });
}

const port = process.env.PORT || 5050;

app.listen(port, () => console.log(`Web App is live on port ${port}`));<|MERGE_RESOLUTION|>--- conflicted
+++ resolved
@@ -18,13 +18,10 @@
 
 // Connect to MongoDB
 mongoose
-<<<<<<< HEAD
-  .connect(db)
-  .then(() => console.log("MongoDB Connected Successfully"))
-=======
+
   .connect(db, { useNewUrlParser: true })
   .then(() => newFunction()("MongoDB Connected Successfully"))
->>>>>>> d43399db
+
   .catch(err => console.log(err));
 
 // Passportn Middleware
